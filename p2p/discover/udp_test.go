--- conflicted
+++ resolved
@@ -139,7 +139,7 @@
 	test := newUDPTest(t)
 	defer test.close()
 
-	test.packetIn(errExpired, pingPacket, &ping{From: testRemote, To: testLocalAnnounced, Version: 4})
+	test.packetIn(errExpired, pingXDC, &ping{From: testRemote, To: testLocalAnnounced, Version: 4})
 	test.packetIn(errUnsolicitedReply, pongPacket, &pong{ReplyTok: []byte{}, Expiration: futureExp})
 	test.packetIn(errUnknownNode, findnodePacket, &findnode{Expiration: futureExp})
 	test.packetIn(errUnsolicitedReply, neighborsPacket, &neighbors{Expiration: futureExp})
@@ -254,15 +254,9 @@
 	// put a few nodes into the table. their exact
 	// distribution shouldn't matter much, although we need to
 	// take care not to overflow any bucket.
-<<<<<<< HEAD
-	targetHash := crypto.Keccak256Hash(testTarget[:])
-	nodes := &nodesByDistance{target: targetHash}
-	for i := 0; i < bucketSizeTest; i++ {
-		nodes.push(nodeAtDistance(test.table.self.sha, i+2), bucketSizeTest)
-=======
 	nodes := &nodesByDistance{target: testTarget.id()}
 	live := make(map[enode.ID]bool)
-	numCandidates := 2 * bucketSize
+	numCandidates := 2 * bucketSizeTest
 	for i := 0; i < numCandidates; i++ {
 		key := newkey()
 		ip := net.IP{10, 13, 0, byte(i)}
@@ -273,7 +267,6 @@
 			live[n.ID()] = true
 		}
 		nodes.push(n, numCandidates)
->>>>>>> 4bcc0a37
 	}
 	fillTable(test.table, nodes.entries)
 
@@ -283,15 +276,9 @@
 	test.table.db.UpdateLastPongReceived(remoteID, test.remoteaddr.IP, time.Now())
 
 	// check that closest neighbors are returned.
-	expected := test.table.closest(testTarget.id(), bucketSize)
+	expected := test.table.closest(testTarget.id(), bucketSizeTest)
 	test.packetIn(nil, findnodePacket, &findnode{Target: testTarget, Expiration: futureExp})
-<<<<<<< HEAD
-	expected := test.table.closest(targetHash, bucketSizeTest)
-
-	waitNeighbors := func(want []*Node) {
-=======
 	waitNeighbors := func(want []*node) {
->>>>>>> 4bcc0a37
 		test.waitPacketOut(func(p *neighbors) {
 			if len(p.Nodes) != len(want) {
 				t.Errorf("wrong number of results: got %d, want %d", len(p.Nodes), bucketSizeTest)
@@ -377,7 +364,7 @@
 	randToken := make([]byte, 32)
 	crand.Read(randToken)
 
-	test.packetIn(nil, pingPacket, &ping{From: testRemote, To: testLocalAnnounced, Version: 4, Expiration: futureExp})
+	test.packetIn(nil, pingXDC, &ping{From: testRemote, To: testLocalAnnounced, Version: 4, Expiration: futureExp})
 	test.waitPacketOut(func(*pong) error { return nil })
 	test.waitPacketOut(func(*ping) error { return nil })
 	test.packetIn(errUnsolicitedReply, pongPacket, &pong{ReplyTok: randToken, To: testLocalAnnounced, Expiration: futureExp})
@@ -387,7 +374,7 @@
 	test := newUDPTest(t)
 	defer test.close()
 
-	test.packetIn(nil, pingPacket, &ping{From: testRemote, To: testLocalAnnounced, Version: 4, Expiration: futureExp})
+	test.packetIn(nil, pingXDC, &ping{From: testRemote, To: testLocalAnnounced, Version: 4, Expiration: futureExp})
 	test.waitPacketOut(func(*pong) error { return nil })
 
 	_, hash, _ := test.waitPacketOut(func(*ping) error { return nil })
@@ -406,7 +393,7 @@
 	defer test.close()
 
 	// The remote side sends a ping packet to initiate the exchange.
-	go test.packetIn(nil, pingPacket, &ping{From: testRemote, To: testLocalAnnounced, Version: 4, Expiration: futureExp})
+	go test.packetIn(nil, pingXDC, &ping{From: testRemote, To: testLocalAnnounced, Version: 4, Expiration: futureExp})
 
 	// the ping is replied to.
 	test.waitPacketOut(func(p *pong) {
@@ -553,12 +540,8 @@
 
 func TestForwardCompatibility(t *testing.T) {
 	testkey, _ := crypto.HexToECDSA("b71c71a67e1177ad4e901695e1b4b9ee17ae16c6668d313eac2f96dbcda3f291")
-<<<<<<< HEAD
-	wantNodeID := PubkeyID(&testkey.PublicKey)
-=======
 	wantNodeKey := encodePubkey(&testkey.PublicKey)
 
->>>>>>> 4bcc0a37
 	for _, test := range testPackets {
 		input, err := hex.DecodeString(test.input)
 		if err != nil {
