--- conflicted
+++ resolved
@@ -105,11 +105,7 @@
 		return err
 	}
 	if gblock.Hash() != t.json.Genesis.Hash {
-<<<<<<< HEAD
-		return fmt.Errorf("genesis block hash doesn't match test: computed=%x, test=%x\n", gblock.Hash().Bytes(), t.json.Genesis.Hash)
-=======
 		return fmt.Errorf("genesis block hash doesn't match test: computed=%x, test=%x", gblock.Hash().Bytes()[:6], t.json.Genesis.Hash[:6])
->>>>>>> 225171a4
 	}
 	if gblock.Root() != t.json.Genesis.StateRoot {
 		return fmt.Errorf("genesis block state root does not match test: computed=%x, test=%x", gblock.Root().Bytes(), t.json.Genesis.StateRoot)
