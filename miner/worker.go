--- conflicted
+++ resolved
@@ -383,17 +383,6 @@
 				if (block.NumberU64() % work.config.XDPoS.Epoch) == 0 {
 					core.CheckpointCh <- 1
 				}
-<<<<<<< HEAD
-				// prepare set of masternodes for the next epoch
-				if (block.NumberU64() % work.config.XDPoS.Epoch) == (work.config.XDPoS.Epoch - work.config.XDPoS.Gap) {
-					err := self.chain.UpdateM1()
-					if err != nil {
-						log.Error("Error when update masternodes set. Stopping node", "err", err)
-						os.Exit(1)
-					}
-				}
-=======
->>>>>>> 4737d9ba
 			}
 			self.chain.UpdateBlocksHashCache(block)
 			self.chain.PostChainEvents(events, logs)
