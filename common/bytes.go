--- conflicted
+++ resolved
@@ -59,14 +59,10 @@
 	return
 }
 
-<<<<<<< HEAD
 func hasXDCPrefix(str string) bool {
 	return len(str) >= 3 && (str[0] == 'x' || str[0] == 'X') && (str[1] == 'd' || str[1] == 'D') && (str[2] == 'c' || str[2] == 'C')
 }
 
-=======
-// hasHexPrefix validates str begins with '0x' or '0X'.
->>>>>>> 225171a4
 func hasHexPrefix(str string) bool {
 	return len(str) >= 2 && str[0] == '0' && (str[1] == 'x' || str[1] == 'X')
 }
