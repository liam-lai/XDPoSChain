// Copyright 2014 The go-ethereum Authors
// This file is part of the go-ethereum library.
//
// The go-ethereum library is free software: you can redistribute it and/or modify
// it under the terms of the GNU Lesser General Public License as published by
// the Free Software Foundation, either version 3 of the License, or
// (at your option) any later version.
//
// The go-ethereum library is distributed in the hope that it will be useful,
// but WITHOUT ANY WARRANTY; without even the implied warranty of
// MERCHANTABILITY or FITNESS FOR A PARTICULAR PURPOSE. See the
// GNU Lesser General Public License for more details.
//
// You should have received a copy of the GNU Lesser General Public License
// along with the go-ethereum library. If not, see <http://www.gnu.org/licenses/>.

// Package core implements the Ethereum consensus protocol.
package core

import (
	"errors"
	"fmt"
	"io"
	"math/big"
	"os"
	"sort"
	"sync"
	"sync/atomic"
	"time"

	"github.com/ethereum/go-ethereum/accounts/abi/bind"
	"github.com/ethereum/go-ethereum/common"
	"github.com/ethereum/go-ethereum/common/mclock"
	"github.com/ethereum/go-ethereum/common/prque"
	"github.com/ethereum/go-ethereum/consensus"
	"github.com/ethereum/go-ethereum/core/rawdb"
	"github.com/ethereum/go-ethereum/consensus/XDPoS"
	contractValidator "github.com/ethereum/go-ethereum/contracts/validator/contract"
	"github.com/ethereum/go-ethereum/core/state"
	"github.com/ethereum/go-ethereum/core/types"
	"github.com/ethereum/go-ethereum/core/vm"
	"github.com/ethereum/go-ethereum/crypto"
	"github.com/ethereum/go-ethereum/ethclient"
	"github.com/ethereum/go-ethereum/ethdb"
	"github.com/ethereum/go-ethereum/event"
	"github.com/ethereum/go-ethereum/log"
	"github.com/ethereum/go-ethereum/metrics"
	"github.com/ethereum/go-ethereum/params"
	"github.com/ethereum/go-ethereum/rlp"
	"github.com/ethereum/go-ethereum/trie"
<<<<<<< HEAD
	lru "github.com/hashicorp/golang-lru"
	"gopkg.in/karalabe/cookiejar.v2/collections/prque"
)

var (
	blockInsertTimer = metrics.NewRegisteredTimer("chain/inserts", nil)
	CheckpointCh     = make(chan int)
	ErrNoGenesis     = errors.New("Genesis not found in chain")
=======
	"github.com/hashicorp/golang-lru"
)

var (
	blockInsertTimer     = metrics.NewRegisteredTimer("chain/inserts", nil)
	blockValidationTimer = metrics.NewRegisteredTimer("chain/validation", nil)
	blockExecutionTimer  = metrics.NewRegisteredTimer("chain/execution", nil)
	blockWriteTimer      = metrics.NewRegisteredTimer("chain/write", nil)

	ErrNoGenesis = errors.New("Genesis not found in chain")
>>>>>>> 4bcc0a37
)

const (
	bodyCacheLimit      = 256
	blockCacheLimit     = 256
	receiptsCacheLimit  = 32
	maxFutureBlocks     = 256
	maxTimeFutureBlocks = 30
	badBlockLimit       = 10
	triesInMemory       = 128

	// BlockChainVersion ensures that an incompatible database forces a resync from scratch.
	BlockChainVersion uint64 = 3
)

// CacheConfig contains the configuration values for the trie caching/pruning
// that's resident in a blockchain.
type CacheConfig struct {
	Disabled       bool          // Whether to disable trie write caching (archive node)
	TrieCleanLimit int           // Memory allowance (MB) to use for caching trie nodes in memory
	TrieDirtyLimit int           // Memory limit (MB) at which to start flushing dirty trie nodes to disk
	TrieTimeLimit  time.Duration // Time limit after which to flush the current in-memory trie to disk
}
type ResultProcessBlock struct {
	logs     []*types.Log
	receipts []*types.Receipt
	state    *state.StateDB
	proctime time.Duration
	usedGas  uint64
}

// BlockChain represents the canonical chain given a database with a genesis
// block. The Blockchain manages chain imports, reverts, chain reorganisations.
//
// Importing blocks in to the block chain happens according to the set of rules
// defined by the two stage Validator. Processing of blocks is done using the
// Processor which processes the included transaction. The validation of the state
// is done in the second part of the Validator. Failing results in aborting of
// the import.
//
// The BlockChain also helps in returning blocks from **any** chain included
// in the database as well as blocks that represents the canonical chain. It's
// important to note that GetBlock can return any block and does not need to be
// included in the canonical one where as GetBlockByNumber always represents the
// canonical chain.
type BlockChain struct {
	chainConfig *params.ChainConfig // Chain & network configuration
	cacheConfig *CacheConfig        // Cache configuration for pruning

	db     ethdb.Database // Low level persistent database to store final content in
	triegc *prque.Prque   // Priority queue mapping block numbers to tries to gc
	gcproc time.Duration  // Accumulates canonical block processing for trie dumping

	hc            *HeaderChain
	rmLogsFeed    event.Feed
	chainFeed     event.Feed
	chainSideFeed event.Feed
	chainHeadFeed event.Feed
	logsFeed      event.Feed
	scope         event.SubscriptionScope
	genesisBlock  *types.Block

	mu      sync.RWMutex // global mutex for locking chain operations
	chainmu sync.RWMutex // blockchain insertion lock
	procmu  sync.RWMutex // block processor lock

	checkpoint       int          // checkpoint counts towards the new checkpoint
	currentBlock     atomic.Value // Current head of the block chain
	currentFastBlock atomic.Value // Current head of the fast-sync chain (may be above the block chain!)

<<<<<<< HEAD
	stateCache       state.Database // State database to reuse between imports (contains state cache)
	bodyCache        *lru.Cache     // Cache for the most recent block bodies
	bodyRLPCache     *lru.Cache     // Cache for the most recent block bodies in RLP encoded format
	blockCache       *lru.Cache     // Cache for the most recent entire blocks
	futureBlocks     *lru.Cache     // future blocks are blocks added for later processing
	resultProcess    *lru.Cache     // Cache for processed blocks
	calculatingBlock *lru.Cache     // Cache for processing blocks
	downloadingBlock *lru.Cache     // Cache for downloading blocks (avoid duplication from fetcher)
	quit             chan struct{}  // blockchain quit channel
	running          int32          // running must be called atomically
=======
	stateCache    state.Database // State database to reuse between imports (contains state cache)
	bodyCache     *lru.Cache     // Cache for the most recent block bodies
	bodyRLPCache  *lru.Cache     // Cache for the most recent block bodies in RLP encoded format
	receiptsCache *lru.Cache     // Cache for the most recent receipts per block
	blockCache    *lru.Cache     // Cache for the most recent entire blocks
	futureBlocks  *lru.Cache     // future blocks are blocks added for later processing

	quit    chan struct{} // blockchain quit channel
	running int32         // running must be called atomically
>>>>>>> 4bcc0a37
	// procInterrupt must be atomically called
	procInterrupt int32          // interrupt signaler for block processing
	wg            sync.WaitGroup // chain processing wait group for shutting down

	engine    consensus.Engine
	processor Processor // block processor interface
	validator Validator // block and state validator interface
	vmConfig  vm.Config

<<<<<<< HEAD
	badBlocks   *lru.Cache // Bad block cache
	IPCEndpoint string
	Client      *ethclient.Client // Global ipc client instance.
=======
	badBlocks      *lru.Cache              // Bad block cache
	shouldPreserve func(*types.Block) bool // Function used to determine whether should preserve the given block.
>>>>>>> 4bcc0a37
}

// NewBlockChain returns a fully initialised block chain using information
// available in the database. It initialises the default Ethereum Validator and
// Processor.
func NewBlockChain(db ethdb.Database, cacheConfig *CacheConfig, chainConfig *params.ChainConfig, engine consensus.Engine, vmConfig vm.Config, shouldPreserve func(block *types.Block) bool) (*BlockChain, error) {
	if cacheConfig == nil {
		cacheConfig = &CacheConfig{
			TrieCleanLimit: 256,
			TrieDirtyLimit: 256,
			TrieTimeLimit:  5 * time.Minute,
		}
	}
	bodyCache, _ := lru.New(bodyCacheLimit)
	bodyRLPCache, _ := lru.New(bodyCacheLimit)
	receiptsCache, _ := lru.New(receiptsCacheLimit)
	blockCache, _ := lru.New(blockCacheLimit)
	futureBlocks, _ := lru.New(maxFutureBlocks)
	badBlocks, _ := lru.New(badBlockLimit)
	resultProcess, _ := lru.New(blockCacheLimit)
	preparingBlock, _ := lru.New(blockCacheLimit)
	downloadingBlock, _ := lru.New(blockCacheLimit)
	bc := &BlockChain{
<<<<<<< HEAD
		chainConfig:      chainConfig,
		cacheConfig:      cacheConfig,
		db:               db,
		triegc:           prque.New(),
		stateCache:       state.NewDatabase(db),
		quit:             make(chan struct{}),
		bodyCache:        bodyCache,
		bodyRLPCache:     bodyRLPCache,
		blockCache:       blockCache,
		futureBlocks:     futureBlocks,
		resultProcess:    resultProcess,
		calculatingBlock: preparingBlock,
		downloadingBlock: downloadingBlock,
		engine:           engine,
		vmConfig:         vmConfig,
		badBlocks:        badBlocks,
=======
		chainConfig:    chainConfig,
		cacheConfig:    cacheConfig,
		db:             db,
		triegc:         prque.New(nil),
		stateCache:     state.NewDatabaseWithCache(db, cacheConfig.TrieCleanLimit),
		quit:           make(chan struct{}),
		shouldPreserve: shouldPreserve,
		bodyCache:      bodyCache,
		bodyRLPCache:   bodyRLPCache,
		receiptsCache:  receiptsCache,
		blockCache:     blockCache,
		futureBlocks:   futureBlocks,
		engine:         engine,
		vmConfig:       vmConfig,
		badBlocks:      badBlocks,
>>>>>>> 4bcc0a37
	}
	bc.SetValidator(NewBlockValidator(chainConfig, bc, engine))
	bc.SetProcessor(NewStateProcessor(chainConfig, bc, engine))

	var err error
	bc.hc, err = NewHeaderChain(db, chainConfig, engine, bc.getProcInterrupt)
	if err != nil {
		return nil, err
	}
	bc.genesisBlock = bc.GetBlockByNumber(0)
	if bc.genesisBlock == nil {
		return nil, ErrNoGenesis
	}
	if err := bc.loadLastState(); err != nil {
		return nil, err
	}
	// Check the current state of the block hashes and make sure that we do not have any of the bad blocks in our chain
	for hash := range BadHashes {
		if header := bc.GetHeaderByHash(hash); header != nil {
			// get the canonical block corresponding to the offending header's number
			headerByNumber := bc.GetHeaderByNumber(header.Number.Uint64())
			// make sure the headerByNumber (if present) is in our current canonical chain
			if headerByNumber != nil && headerByNumber.Hash() == header.Hash() {
				log.Error("Found bad hash, rewinding chain", "number", header.Number, "hash", header.ParentHash)
				bc.SetHead(header.Number.Uint64() - 1)
				log.Error("Chain rewind was successful, resuming normal operation")
			}
		}
	}
	// Take ownership of this particular state
	go bc.update()
	return bc, nil
}

func (bc *BlockChain) getProcInterrupt() bool {
	return atomic.LoadInt32(&bc.procInterrupt) == 1
}

// GetVMConfig returns the block chain VM config.
func (bc *BlockChain) GetVMConfig() *vm.Config {
	return &bc.vmConfig
}

// loadLastState loads the last known chain state from the database. This method
// assumes that the chain manager mutex is held.
func (bc *BlockChain) loadLastState() error {
	// Restore the last known head block
	head := rawdb.ReadHeadBlockHash(bc.db)
	if head == (common.Hash{}) {
		// Corrupt or empty database, init from scratch
		log.Warn("Empty database, resetting chain")
		return bc.Reset()
	}
	// Make sure the entire head block is available
	currentBlock := bc.GetBlockByHash(head)
	if currentBlock == nil {
		// Corrupt or empty database, init from scratch
		log.Warn("Head block missing, resetting chain", "hash", head)
		return bc.Reset()
	}
	// Make sure the state associated with the block is available
	if _, err := state.New(currentBlock.Root(), bc.stateCache); err != nil {
		// Dangling block without a state associated, init from scratch
		log.Warn("Head state missing, repairing chain", "number", currentBlock.Number(), "hash", currentBlock.Hash())
		if err := bc.repair(&currentBlock); err != nil {
			return err
		}
	}
	// Everything seems to be fine, set as the head block
	bc.currentBlock.Store(currentBlock)

	// Restore the last known head header
	currentHeader := currentBlock.Header()
	if head := rawdb.ReadHeadHeaderHash(bc.db); head != (common.Hash{}) {
		if header := bc.GetHeaderByHash(head); header != nil {
			currentHeader = header
		}
	}
	bc.hc.SetCurrentHeader(currentHeader)

	// Restore the last known head fast block
	bc.currentFastBlock.Store(currentBlock)
	if head := rawdb.ReadHeadFastBlockHash(bc.db); head != (common.Hash{}) {
		if block := bc.GetBlockByHash(head); block != nil {
			bc.currentFastBlock.Store(block)
		}
	}

	// Issue a status log for the user
	currentFastBlock := bc.CurrentFastBlock()

	headerTd := bc.GetTd(currentHeader.Hash(), currentHeader.Number.Uint64())
	blockTd := bc.GetTd(currentBlock.Hash(), currentBlock.NumberU64())
	fastTd := bc.GetTd(currentFastBlock.Hash(), currentFastBlock.NumberU64())

	log.Info("Loaded most recent local header", "number", currentHeader.Number, "hash", currentHeader.Hash(), "td", headerTd, "age", common.PrettyAge(time.Unix(int64(currentHeader.Time), 0)))
	log.Info("Loaded most recent local full block", "number", currentBlock.Number(), "hash", currentBlock.Hash(), "td", blockTd, "age", common.PrettyAge(time.Unix(int64(currentBlock.Time()), 0)))
	log.Info("Loaded most recent local fast block", "number", currentFastBlock.Number(), "hash", currentFastBlock.Hash(), "td", fastTd, "age", common.PrettyAge(time.Unix(int64(currentFastBlock.Time()), 0)))

	return nil
}

// SetHead rewinds the local chain to a new head. In the case of headers, everything
// above the new head will be deleted and the new one set. In the case of blocks
// though, the head may be further rewound if block bodies are missing (non-archive
// nodes after a fast sync).
func (bc *BlockChain) SetHead(head uint64) error {
	log.Warn("Rewinding blockchain", "target", head)

	bc.mu.Lock()
	defer bc.mu.Unlock()

	// Rewind the header chain, deleting all block bodies until then
	delFn := func(db rawdb.DatabaseDeleter, hash common.Hash, num uint64) {
		rawdb.DeleteBody(db, hash, num)
	}
	bc.hc.SetHead(head, delFn)
	currentHeader := bc.hc.CurrentHeader()

	// Clear out any stale content from the caches
	bc.bodyCache.Purge()
	bc.bodyRLPCache.Purge()
	bc.receiptsCache.Purge()
	bc.blockCache.Purge()
	bc.futureBlocks.Purge()

	// Rewind the block chain, ensuring we don't end up with a stateless head block
	if currentBlock := bc.CurrentBlock(); currentBlock != nil && currentHeader.Number.Uint64() < currentBlock.NumberU64() {
		bc.currentBlock.Store(bc.GetBlock(currentHeader.Hash(), currentHeader.Number.Uint64()))
	}
	if currentBlock := bc.CurrentBlock(); currentBlock != nil {
		if _, err := state.New(currentBlock.Root(), bc.stateCache); err != nil {
			// Rewound state missing, rolled back to before pivot, reset to genesis
			bc.currentBlock.Store(bc.genesisBlock)
		}
	}
	// Rewind the fast block in a simpleton way to the target head
	if currentFastBlock := bc.CurrentFastBlock(); currentFastBlock != nil && currentHeader.Number.Uint64() < currentFastBlock.NumberU64() {
		bc.currentFastBlock.Store(bc.GetBlock(currentHeader.Hash(), currentHeader.Number.Uint64()))
	}
	// If either blocks reached nil, reset to the genesis state
	if currentBlock := bc.CurrentBlock(); currentBlock == nil {
		bc.currentBlock.Store(bc.genesisBlock)
	}
	if currentFastBlock := bc.CurrentFastBlock(); currentFastBlock == nil {
		bc.currentFastBlock.Store(bc.genesisBlock)
	}
	currentBlock := bc.CurrentBlock()
	currentFastBlock := bc.CurrentFastBlock()

	rawdb.WriteHeadBlockHash(bc.db, currentBlock.Hash())
	rawdb.WriteHeadFastBlockHash(bc.db, currentFastBlock.Hash())

	return bc.loadLastState()
}

// FastSyncCommitHead sets the current head block to the one defined by the hash
// irrelevant what the chain contents were prior.
func (bc *BlockChain) FastSyncCommitHead(hash common.Hash) error {
	// Make sure that both the block as well at its state trie exists
	block := bc.GetBlockByHash(hash)
	if block == nil {
		return fmt.Errorf("non existent block [%x…]", hash[:4])
	}
	if _, err := trie.NewSecure(block.Root(), bc.stateCache.TrieDB(), 0); err != nil {
		return err
	}
	// If all checks out, manually set the head block
	bc.mu.Lock()
	bc.currentBlock.Store(block)
	bc.mu.Unlock()

	log.Info("Committed new head block", "number", block.Number(), "hash", hash)
	return nil
}

// GasLimit returns the gas limit of the current HEAD block.
func (bc *BlockChain) GasLimit() uint64 {
	return bc.CurrentBlock().GasLimit()
}

// CurrentBlock retrieves the current head block of the canonical chain. The
// block is retrieved from the blockchain's internal cache.
func (bc *BlockChain) CurrentBlock() *types.Block {
	return bc.currentBlock.Load().(*types.Block)
}

// CurrentFastBlock retrieves the current fast-sync head block of the canonical
// chain. The block is retrieved from the blockchain's internal cache.
func (bc *BlockChain) CurrentFastBlock() *types.Block {
	return bc.currentFastBlock.Load().(*types.Block)
}

// SetProcessor sets the processor required for making state modifications.
func (bc *BlockChain) SetProcessor(processor Processor) {
	bc.procmu.Lock()
	defer bc.procmu.Unlock()
	bc.processor = processor
}

// SetValidator sets the validator which is used to validate incoming blocks.
func (bc *BlockChain) SetValidator(validator Validator) {
	bc.procmu.Lock()
	defer bc.procmu.Unlock()
	bc.validator = validator
}

// Validator returns the current validator.
func (bc *BlockChain) Validator() Validator {
	bc.procmu.RLock()
	defer bc.procmu.RUnlock()
	return bc.validator
}

// Processor returns the current processor.
func (bc *BlockChain) Processor() Processor {
	bc.procmu.RLock()
	defer bc.procmu.RUnlock()
	return bc.processor
}

// State returns a new mutable state based on the current HEAD block.
func (bc *BlockChain) State() (*state.StateDB, error) {
	return bc.StateAt(bc.CurrentBlock().Root())
}

// StateAt returns a new mutable state based on a particular point in time.
func (bc *BlockChain) StateAt(root common.Hash) (*state.StateDB, error) {
	return state.New(root, bc.stateCache)
}

// StateCache returns the caching database underpinning the blockchain instance.
func (bc *BlockChain) StateCache() state.Database {
	return bc.stateCache
}

// Reset purges the entire blockchain, restoring it to its genesis state.
func (bc *BlockChain) Reset() error {
	return bc.ResetWithGenesisBlock(bc.genesisBlock)
}

// ResetWithGenesisBlock purges the entire blockchain, restoring it to the
// specified genesis state.
func (bc *BlockChain) ResetWithGenesisBlock(genesis *types.Block) error {
	// Dump the entire block chain and purge the caches
	if err := bc.SetHead(0); err != nil {
		return err
	}
	bc.mu.Lock()
	defer bc.mu.Unlock()

	// Prepare the genesis block and reinitialise the chain
	if err := bc.hc.WriteTd(genesis.Hash(), genesis.NumberU64(), genesis.Difficulty()); err != nil {
		log.Crit("Failed to write genesis block TD", "err", err)
	}
	rawdb.WriteBlock(bc.db, genesis)

	bc.genesisBlock = genesis
	bc.insert(bc.genesisBlock)
	bc.currentBlock.Store(bc.genesisBlock)
	bc.hc.SetGenesis(bc.genesisBlock.Header())
	bc.hc.SetCurrentHeader(bc.genesisBlock.Header())
	bc.currentFastBlock.Store(bc.genesisBlock)

	return nil
}

// repair tries to repair the current blockchain by rolling back the current block
// until one with associated state is found. This is needed to fix incomplete db
// writes caused either by crashes/power outages, or simply non-committed tries.
//
// This method only rolls back the current block. The current header and current
// fast block are left intact.
func (bc *BlockChain) repair(head **types.Block) error {
	for {
		// Abort if we've rewound to a head block that does have associated state
		if _, err := state.New((*head).Root(), bc.stateCache); err == nil {
			log.Info("Rewound blockchain to past state", "number", (*head).Number(), "hash", (*head).Hash())
			return nil
		}
		// Otherwise rewind one block and recheck state availability there
		block := bc.GetBlock((*head).ParentHash(), (*head).NumberU64()-1)
		if block == nil {
			return fmt.Errorf("missing block %d [%x]", (*head).NumberU64()-1, (*head).ParentHash())
		}
		(*head) = block
	}
}

// Export writes the active chain to the given writer.
func (bc *BlockChain) Export(w io.Writer) error {
	return bc.ExportN(w, uint64(0), bc.CurrentBlock().NumberU64())
}

// ExportN writes a subset of the active chain to the given writer.
func (bc *BlockChain) ExportN(w io.Writer, first uint64, last uint64) error {
	bc.mu.RLock()
	defer bc.mu.RUnlock()

	if first > last {
		return fmt.Errorf("export failed: first (%d) is greater than last (%d)", first, last)
	}
	log.Info("Exporting batch of blocks", "count", last-first+1)

	start, reported := time.Now(), time.Now()
	for nr := first; nr <= last; nr++ {
		block := bc.GetBlockByNumber(nr)
		if block == nil {
			return fmt.Errorf("export failed on #%d: not found", nr)
		}
		if err := block.EncodeRLP(w); err != nil {
			return err
		}
		if time.Since(reported) >= statsReportLimit {
			log.Info("Exporting blocks", "exported", block.NumberU64()-first, "elapsed", common.PrettyDuration(time.Since(start)))
			reported = time.Now()
		}
	}

	return nil
}

// insert injects a new head block into the current block chain. This method
// assumes that the block is indeed a true head. It will also reset the head
// header and the head fast sync block to this very same block if they are older
// or if they are on a different side chain.
//
// Note, this function assumes that the `mu` mutex is held!
func (bc *BlockChain) insert(block *types.Block) {
	// If the block is on a side chain or an unknown one, force other heads onto it too
	updateHeads := rawdb.ReadCanonicalHash(bc.db, block.NumberU64()) != block.Hash()

	// Add the block to the canonical chain number scheme and mark as the head
	rawdb.WriteCanonicalHash(bc.db, block.Hash(), block.NumberU64())
	rawdb.WriteHeadBlockHash(bc.db, block.Hash())

	bc.currentBlock.Store(block)

	// save cache BlockSigners
	if bc.chainConfig.XDPoS != nil && !bc.chainConfig.IsTIPSigning(block.Number()) {
		engine := bc.Engine().(*XDPoS.XDPoS)
		engine.CacheData(block.Header(), block.Transactions(), bc.GetReceiptsByHash(block.Hash()))
	}

	// If the block is better than our head or is on a different chain, force update heads
	if updateHeads {
		bc.hc.SetCurrentHeader(block.Header())
		rawdb.WriteHeadFastBlockHash(bc.db, block.Hash())

		bc.currentFastBlock.Store(block)
	}
}

// Genesis retrieves the chain's genesis block.
func (bc *BlockChain) Genesis() *types.Block {
	return bc.genesisBlock
}

// GetBody retrieves a block body (transactions and uncles) from the database by
// hash, caching it if found.
func (bc *BlockChain) GetBody(hash common.Hash) *types.Body {
	// Short circuit if the body's already in the cache, retrieve otherwise
	if cached, ok := bc.bodyCache.Get(hash); ok {
		body := cached.(*types.Body)
		return body
	}
	number := bc.hc.GetBlockNumber(hash)
	if number == nil {
		return nil
	}
	body := rawdb.ReadBody(bc.db, hash, *number)
	if body == nil {
		return nil
	}
	// Cache the found body for next time and return
	bc.bodyCache.Add(hash, body)
	return body
}

// GetBodyRLP retrieves a block body in RLP encoding from the database by hash,
// caching it if found.
func (bc *BlockChain) GetBodyRLP(hash common.Hash) rlp.RawValue {
	// Short circuit if the body's already in the cache, retrieve otherwise
	if cached, ok := bc.bodyRLPCache.Get(hash); ok {
		return cached.(rlp.RawValue)
	}
	number := bc.hc.GetBlockNumber(hash)
	if number == nil {
		return nil
	}
	body := rawdb.ReadBodyRLP(bc.db, hash, *number)
	if len(body) == 0 {
		return nil
	}
	// Cache the found body for next time and return
	bc.bodyRLPCache.Add(hash, body)
	return body
}

// HasBlock checks if a block is fully present in the database or not.
func (bc *BlockChain) HasBlock(hash common.Hash, number uint64) bool {
	if bc.blockCache.Contains(hash) {
		return true
	}
	return rawdb.HasBody(bc.db, hash, number)
}

// HasFastBlock checks if a fast block is fully present in the database or not.
func (bc *BlockChain) HasFastBlock(hash common.Hash, number uint64) bool {
	if !bc.HasBlock(hash, number) {
		return false
	}
	if bc.receiptsCache.Contains(hash) {
		return true
	}
	return rawdb.HasReceipts(bc.db, hash, number)
}

// HasState checks if state trie is fully present in the database or not.
func (bc *BlockChain) HasState(hash common.Hash) bool {
	_, err := bc.stateCache.OpenTrie(hash)
	return err == nil
}

// HasBlockAndState checks if a block and associated state trie is fully present
// in the database or not, caching it if present.
func (bc *BlockChain) HasBlockAndState(hash common.Hash, number uint64) bool {
	// Check first that the block itself is known
	block := bc.GetBlock(hash, number)
	if block == nil {
		return false
	}
	return bc.HasState(block.Root())
}

// GetBlock retrieves a block from the database by hash and number,
// caching it if found.
func (bc *BlockChain) GetBlock(hash common.Hash, number uint64) *types.Block {
	// Short circuit if the block's already in the cache, retrieve otherwise
	if block, ok := bc.blockCache.Get(hash); ok {
		return block.(*types.Block)
	}
	block := rawdb.ReadBlock(bc.db, hash, number)
	if block == nil {
		return nil
	}
	// Cache the found block for next time and return
	bc.blockCache.Add(block.Hash(), block)
	return block
}

// GetBlockByHash retrieves a block from the database by hash, caching it if found.
func (bc *BlockChain) GetBlockByHash(hash common.Hash) *types.Block {
	number := bc.hc.GetBlockNumber(hash)
	if number == nil {
		return nil
	}
	return bc.GetBlock(hash, *number)
}

// GetBlockByNumber retrieves a block from the database by number, caching it
// (associated with its hash) if found.
func (bc *BlockChain) GetBlockByNumber(number uint64) *types.Block {
	hash := rawdb.ReadCanonicalHash(bc.db, number)
	if hash == (common.Hash{}) {
		return nil
	}
	return bc.GetBlock(hash, number)
}

// GetReceiptsByHash retrieves the receipts for all transactions in a given block.
func (bc *BlockChain) GetReceiptsByHash(hash common.Hash) types.Receipts {
	if receipts, ok := bc.receiptsCache.Get(hash); ok {
		return receipts.(types.Receipts)
	}
	number := rawdb.ReadHeaderNumber(bc.db, hash)
	if number == nil {
		return nil
	}
	receipts := rawdb.ReadReceipts(bc.db, hash, *number)
	bc.receiptsCache.Add(hash, receipts)
	return receipts
}

// GetBlocksFromHash returns the block corresponding to hash and up to n-1 ancestors.
// [deprecated by eth/62]
func (bc *BlockChain) GetBlocksFromHash(hash common.Hash, n int) (blocks []*types.Block) {
	number := bc.hc.GetBlockNumber(hash)
	if number == nil {
		return nil
	}
	for i := 0; i < n; i++ {
		block := bc.GetBlock(hash, *number)
		if block == nil {
			break
		}
		blocks = append(blocks, block)
		hash = block.ParentHash()
		*number--
	}
	return
}

// GetUnclesInChain retrieves all the uncles from a given block backwards until
// a specific distance is reached.
func (bc *BlockChain) GetUnclesInChain(block *types.Block, length int) []*types.Header {
	uncles := []*types.Header{}
	for i := 0; block != nil && i < length; i++ {
		uncles = append(uncles, block.Uncles()...)
		block = bc.GetBlock(block.ParentHash(), block.NumberU64()-1)
	}
	return uncles
}

// TrieNode retrieves a blob of data associated with a trie node (or code hash)
// either from ephemeral in-memory cache, or from persistent storage.
func (bc *BlockChain) TrieNode(hash common.Hash) ([]byte, error) {
	return bc.stateCache.TrieDB().Node(hash)
}

// Stop stops the blockchain service. If any imports are currently in progress
// it will abort them using the procInterrupt.
func (bc *BlockChain) Stop() {
	if !atomic.CompareAndSwapInt32(&bc.running, 0, 1) {
		return
	}
	// Unsubscribe all subscriptions registered from blockchain
	bc.scope.Close()
	close(bc.quit)
	atomic.StoreInt32(&bc.procInterrupt, 1)

	bc.wg.Wait()

	// Ensure the state of a recent block is also stored to disk before exiting.
	// We're writing three different states to catch different restart scenarios:
	//  - HEAD:     So we don't need to reprocess any blocks in the general case
	//  - HEAD-1:   So we don't do large reorgs if our HEAD becomes an uncle
	//  - HEAD-127: So we have a hard limit on the number of blocks reexecuted
	if !bc.cacheConfig.Disabled {
		triedb := bc.stateCache.TrieDB()

		for _, offset := range []uint64{0, 1, triesInMemory - 1} {
			if number := bc.CurrentBlock().NumberU64(); number > offset {
				recent := bc.GetBlockByNumber(number - offset)

				log.Info("Writing cached state to disk", "block", recent.Number(), "hash", recent.Hash(), "root", recent.Root())
				if err := triedb.Commit(recent.Root(), true); err != nil {
					log.Error("Failed to commit recent state trie", "err", err)
				}
			}
		}
		for !bc.triegc.Empty() {
			triedb.Dereference(bc.triegc.PopItem().(common.Hash))
		}
		if size, _ := triedb.Size(); size != 0 {
			log.Error("Dangling trie nodes after full cleanup")
		}
	}
	log.Info("Blockchain manager stopped")
}

func (bc *BlockChain) procFutureBlocks() {
	blocks := make([]*types.Block, 0, bc.futureBlocks.Len())
	for _, hash := range bc.futureBlocks.Keys() {
		if block, exist := bc.futureBlocks.Peek(hash); exist {
			blocks = append(blocks, block.(*types.Block))
		}
	}
	if len(blocks) > 0 {
		types.BlockBy(types.Number).Sort(blocks)

		// Insert one by one as chain insertion needs contiguous ancestry between blocks
		for i := range blocks {
			bc.InsertChain(blocks[i : i+1])
		}
	}
}

// WriteStatus status of write
type WriteStatus byte

const (
	NonStatTy WriteStatus = iota
	CanonStatTy
	SideStatTy
)

// Rollback is designed to remove a chain of links from the database that aren't
// certain enough to be valid.
func (bc *BlockChain) Rollback(chain []common.Hash) {
	bc.mu.Lock()
	defer bc.mu.Unlock()

	for i := len(chain) - 1; i >= 0; i-- {
		hash := chain[i]

		currentHeader := bc.hc.CurrentHeader()
		if currentHeader.Hash() == hash {
			bc.hc.SetCurrentHeader(bc.GetHeader(currentHeader.ParentHash, currentHeader.Number.Uint64()-1))
		}
		if currentFastBlock := bc.CurrentFastBlock(); currentFastBlock.Hash() == hash {
			newFastBlock := bc.GetBlock(currentFastBlock.ParentHash(), currentFastBlock.NumberU64()-1)
			bc.currentFastBlock.Store(newFastBlock)
			rawdb.WriteHeadFastBlockHash(bc.db, newFastBlock.Hash())
		}
		if currentBlock := bc.CurrentBlock(); currentBlock.Hash() == hash {
			newBlock := bc.GetBlock(currentBlock.ParentHash(), currentBlock.NumberU64()-1)
			bc.currentBlock.Store(newBlock)
			rawdb.WriteHeadBlockHash(bc.db, newBlock.Hash())
		}
	}
}

// SetReceiptsData computes all the non-consensus fields of the receipts
func SetReceiptsData(config *params.ChainConfig, block *types.Block, receipts types.Receipts) error {
	signer := types.MakeSigner(config, block.Number())

	transactions, logIndex := block.Transactions(), uint(0)
	if len(transactions) != len(receipts) {
		return errors.New("transaction and receipt count mismatch")
	}

	for j := 0; j < len(receipts); j++ {
		// The transaction hash can be retrieved from the transaction itself
		receipts[j].TxHash = transactions[j].Hash()

		// The contract address can be derived from the transaction itself
		if transactions[j].To() == nil {
			// Deriving the signer is expensive, only do if it's actually needed
			from, _ := types.Sender(signer, transactions[j])
			receipts[j].ContractAddress = crypto.CreateAddress(from, transactions[j].Nonce())
		}
		// The used gas can be calculated based on previous receipts
		if j == 0 {
			receipts[j].GasUsed = receipts[j].CumulativeGasUsed
		} else {
			receipts[j].GasUsed = receipts[j].CumulativeGasUsed - receipts[j-1].CumulativeGasUsed
		}
		// The derived log fields can simply be set from the block and transaction
		for k := 0; k < len(receipts[j].Logs); k++ {
			receipts[j].Logs[k].BlockNumber = block.NumberU64()
			receipts[j].Logs[k].BlockHash = block.Hash()
			receipts[j].Logs[k].TxHash = receipts[j].TxHash
			receipts[j].Logs[k].TxIndex = uint(j)
			receipts[j].Logs[k].Index = logIndex
			logIndex++
		}
	}
	return nil
}

// InsertReceiptChain attempts to complete an already existing header chain with
// transaction and receipt data.
func (bc *BlockChain) InsertReceiptChain(blockChain types.Blocks, receiptChain []types.Receipts) (int, error) {
	bc.wg.Add(1)
	defer bc.wg.Done()

	// Do a sanity check that the provided chain is actually ordered and linked
	for i := 1; i < len(blockChain); i++ {
		if blockChain[i].NumberU64() != blockChain[i-1].NumberU64()+1 || blockChain[i].ParentHash() != blockChain[i-1].Hash() {
			log.Error("Non contiguous receipt insert", "number", blockChain[i].Number(), "hash", blockChain[i].Hash(), "parent", blockChain[i].ParentHash(),
				"prevnumber", blockChain[i-1].Number(), "prevhash", blockChain[i-1].Hash())
			return 0, fmt.Errorf("non contiguous insert: item %d is #%d [%x…], item %d is #%d [%x…] (parent [%x…])", i-1, blockChain[i-1].NumberU64(),
				blockChain[i-1].Hash().Bytes()[:4], i, blockChain[i].NumberU64(), blockChain[i].Hash().Bytes()[:4], blockChain[i].ParentHash().Bytes()[:4])
		}
	}

	var (
		stats = struct{ processed, ignored int32 }{}
		start = time.Now()
		bytes = 0
		batch = bc.db.NewBatch()
	)
	for i, block := range blockChain {
		receipts := receiptChain[i]
		// Short circuit insertion if shutting down or processing failed
		if atomic.LoadInt32(&bc.procInterrupt) == 1 {
			return 0, nil
		}
		// Short circuit if the owner header is unknown
		if !bc.HasHeader(block.Hash(), block.NumberU64()) {
			return i, fmt.Errorf("containing header #%d [%x…] unknown", block.Number(), block.Hash().Bytes()[:4])
		}
		// Skip if the entire data is already known
		if bc.HasBlock(block.Hash(), block.NumberU64()) {
			stats.ignored++
			continue
		}
		// Compute all the non-consensus fields of the receipts
		if err := SetReceiptsData(bc.chainConfig, block, receipts); err != nil {
			return i, fmt.Errorf("failed to set receipts data: %v", err)
		}
		// Write all the data out into the database
		rawdb.WriteBody(batch, block.Hash(), block.NumberU64(), block.Body())
		rawdb.WriteReceipts(batch, block.Hash(), block.NumberU64(), receipts)
		rawdb.WriteTxLookupEntries(batch, block)

		stats.processed++

		if batch.ValueSize() >= ethdb.IdealBatchSize {
			if err := batch.Write(); err != nil {
				return 0, err
			}
			bytes += batch.ValueSize()
			batch.Reset()
		}
	}
	if batch.ValueSize() > 0 {
		bytes += batch.ValueSize()
		if err := batch.Write(); err != nil {
			return 0, err
		}
	}

	// Update the head fast sync block if better
	bc.mu.Lock()
	head := blockChain[len(blockChain)-1]
	if td := bc.GetTd(head.Hash(), head.NumberU64()); td != nil { // Rewind may have occurred, skip in that case
		currentFastBlock := bc.CurrentFastBlock()
		if bc.GetTd(currentFastBlock.Hash(), currentFastBlock.NumberU64()).Cmp(td) < 0 {
			rawdb.WriteHeadFastBlockHash(bc.db, head.Hash())
			bc.currentFastBlock.Store(head)
		}
	}
	bc.mu.Unlock()

	context := []interface{}{
		"count", stats.processed, "elapsed", common.PrettyDuration(time.Since(start)),
		"number", head.Number(), "hash", head.Hash(), "age", common.PrettyAge(time.Unix(int64(head.Time()), 0)),
		"size", common.StorageSize(bytes),
	}
	if stats.ignored > 0 {
		context = append(context, []interface{}{"ignored", stats.ignored}...)
	}
	log.Info("Imported new block receipts", context...)

	return 0, nil
}

var lastWrite uint64

// WriteBlockWithoutState writes only the block and its metadata to the database,
// but does not write any state. This is used to construct competing side forks
// up to the point where they exceed the canonical total difficulty.
func (bc *BlockChain) WriteBlockWithoutState(block *types.Block, td *big.Int) (err error) {
	bc.wg.Add(1)
	defer bc.wg.Done()

	if err := bc.hc.WriteTd(block.Hash(), block.NumberU64(), td); err != nil {
		return err
	}
	rawdb.WriteBlock(bc.db, block)

	return nil
}

// WriteBlockWithState writes the block and all associated state to the database.
func (bc *BlockChain) WriteBlockWithState(block *types.Block, receipts []*types.Receipt, state *state.StateDB) (status WriteStatus, err error) {
	bc.wg.Add(1)
	defer bc.wg.Done()

	// Calculate the total difficulty of the block
	ptd := bc.GetTd(block.ParentHash(), block.NumberU64()-1)
	if ptd == nil {
		return NonStatTy, consensus.ErrUnknownAncestor
	}
	// Make sure no inconsistent state is leaked during insertion
	bc.mu.Lock()
	defer bc.mu.Unlock()

	currentBlock := bc.CurrentBlock()
	localTd := bc.GetTd(currentBlock.Hash(), currentBlock.NumberU64())
	externTd := new(big.Int).Add(block.Difficulty(), ptd)

	// Irrelevant of the canonical status, write the block itself to the database
	if err := bc.hc.WriteTd(block.Hash(), block.NumberU64(), externTd); err != nil {
		return NonStatTy, err
	}
	rawdb.WriteBlock(bc.db, block)

	root, err := state.Commit(bc.chainConfig.IsEIP158(block.Number()))
	if err != nil {
		return NonStatTy, err
	}
	triedb := bc.stateCache.TrieDB()

	// If we're running an archive node, always flush
	if bc.cacheConfig.Disabled {
		if err := triedb.Commit(root, false); err != nil {
			return NonStatTy, err
		}
	} else {
		// Full but not archive node, do proper garbage collection
		triedb.Reference(root, common.Hash{}) // metadata reference to keep trie alive
		bc.triegc.Push(root, -int64(block.NumberU64()))

		if current := block.NumberU64(); current > triesInMemory {
			// If we exceeded our memory allowance, flush matured singleton nodes to disk
			var (
				nodes, imgs = triedb.Size()
				limit       = common.StorageSize(bc.cacheConfig.TrieDirtyLimit) * 1024 * 1024
			)
			if nodes > limit || imgs > 4*1024*1024 {
				triedb.Cap(limit - ethdb.IdealBatchSize)
			}
			// Find the next state trie we need to commit
			chosen := current - triesInMemory

			// If we exceeded out time allowance, flush an entire trie to disk
			if bc.gcproc > bc.cacheConfig.TrieTimeLimit {
				// If the header is missing (canonical chain behind), we're reorging a low
				// diff sidechain. Suspend committing until this operation is completed.
				header := bc.GetHeaderByNumber(chosen)
				if header == nil {
					log.Warn("Reorg in progress, trie commit postponed", "number", chosen)
				} else {
					// If we're exceeding limits but haven't reached a large enough memory gap,
					// warn the user that the system is becoming unstable.
					if chosen < lastWrite+triesInMemory && bc.gcproc >= 2*bc.cacheConfig.TrieTimeLimit {
						log.Info("State in memory for too long, committing", "time", bc.gcproc, "allowance", bc.cacheConfig.TrieTimeLimit, "optimum", float64(chosen-lastWrite)/triesInMemory)
					}
					// Flush an entire trie and restart the counters
					triedb.Commit(header.Root, true)
					lastWrite = chosen
					bc.gcproc = 0
				}
			}
			// Garbage collect anything below our required write retention
			for !bc.triegc.Empty() {
				root, number := bc.triegc.Pop()
				if uint64(-number) > chosen {
					bc.triegc.Push(root, number)
					break
				}
				triedb.Dereference(root.(common.Hash))
			}
		}
	}

	// Write other block data using a batch.
	batch := bc.db.NewBatch()
	rawdb.WriteReceipts(batch, block.Hash(), block.NumberU64(), receipts)

	// If the total difficulty is higher than our known, add it to the canonical chain
	// Second clause in the if statement reduces the vulnerability to selfish mining.
	// Please refer to http://www.cs.cornell.edu/~ie53/publications/btcProcFC.pdf
	reorg := externTd.Cmp(localTd) > 0
	currentBlock = bc.CurrentBlock()
	if !reorg && externTd.Cmp(localTd) == 0 {
<<<<<<< HEAD
		// Split same-difficulty blocks by number
		reorg = block.NumberU64() > currentBlock.NumberU64()
=======
		// Split same-difficulty blocks by number, then preferentially select
		// the block generated by the local miner as the canonical block.
		if block.NumberU64() < currentBlock.NumberU64() {
			reorg = true
		} else if block.NumberU64() == currentBlock.NumberU64() {
			var currentPreserve, blockPreserve bool
			if bc.shouldPreserve != nil {
				currentPreserve, blockPreserve = bc.shouldPreserve(currentBlock), bc.shouldPreserve(block)
			}
			reorg = !currentPreserve && (blockPreserve || mrand.Float64() < 0.5)
		}
>>>>>>> 4bcc0a37
	}
	if reorg {
		// Reorganise the chain if the parent is not the head block
		if block.ParentHash() != currentBlock.Hash() {
			if err := bc.reorg(currentBlock, block); err != nil {
				return NonStatTy, err
			}
		}
		// Write the positional metadata for transaction/receipt lookups and preimages
		rawdb.WriteTxLookupEntries(batch, block)
		rawdb.WritePreimages(batch, state.Preimages())

		status = CanonStatTy
	} else {
		status = SideStatTy
	}
	if err := batch.Write(); err != nil {
		return NonStatTy, err
	}

	// Set new head.
	if status == CanonStatTy {
		bc.insert(block)
	}
	// save cache BlockSigners
	if bc.chainConfig.XDPoS != nil && bc.chainConfig.IsTIPSigning(block.Number()) {
		engine := bc.Engine().(*XDPoS.XDPoS)
		engine.CacheSigner(block.Header().Hash(), block.Transactions())
	}
	bc.futureBlocks.Remove(block.Hash())
	return status, nil
}

// addFutureBlock checks if the block is within the max allowed window to get
// accepted for future processing, and returns an error if the block is too far
// ahead and was not added.
func (bc *BlockChain) addFutureBlock(block *types.Block) error {
	max := uint64(time.Now().Unix() + maxTimeFutureBlocks)
	if block.Time() > max {
		return fmt.Errorf("future block timestamp %v > allowed %v", block.Time(), max)
	}
	bc.futureBlocks.Add(block.Hash(), block)
	return nil
}

// InsertChain attempts to insert the given batch of blocks in to the canonical
// chain or, otherwise, create a fork. If an error is returned it will return
// the index number of the failing block as well an error describing what went
// wrong.
//
// After insertion is done, all accumulated events will be fired.
func (bc *BlockChain) InsertChain(chain types.Blocks) (int, error) {
	// Sanity check that we have something meaningful to import
	if len(chain) == 0 {
		return 0, nil
	}
	// Do a sanity check that the provided chain is actually ordered and linked
	for i := 1; i < len(chain); i++ {
		if chain[i].NumberU64() != chain[i-1].NumberU64()+1 || chain[i].ParentHash() != chain[i-1].Hash() {
			// Chain broke ancestry, log a message (programming error) and skip insertion
			log.Error("Non contiguous block insert", "number", chain[i].Number(), "hash", chain[i].Hash(),
				"parent", chain[i].ParentHash(), "prevnumber", chain[i-1].Number(), "prevhash", chain[i-1].Hash())

			return 0, fmt.Errorf("non contiguous insert: item %d is #%d [%x…], item %d is #%d [%x…] (parent [%x…])", i-1, chain[i-1].NumberU64(),
				chain[i-1].Hash().Bytes()[:4], i, chain[i].NumberU64(), chain[i].Hash().Bytes()[:4], chain[i].ParentHash().Bytes()[:4])
		}
	}
	// Pre-checks passed, start the full block imports
	bc.wg.Add(1)
	bc.chainmu.Lock()
	n, events, logs, err := bc.insertChain(chain, true)
	bc.chainmu.Unlock()
	bc.wg.Done()

	bc.PostChainEvents(events, logs)
	return n, err
}

// insertChain is the internal implementation of insertChain, which assumes that
// 1) chains are contiguous, and 2) The chain mutex is held.
//
// This method is split out so that import batches that require re-injecting
// historical blocks can do so without releasing the lock, which could lead to
// racey behaviour. If a sidechain import is in progress, and the historic state
// is imported, but then new canon-head is added before the actual sidechain
// completes, then the historic state could be pruned again
func (bc *BlockChain) insertChain(chain types.Blocks, verifySeals bool) (int, []interface{}, []*types.Log, error) {
	// If the chain is terminating, don't even bother starting u
	if atomic.LoadInt32(&bc.procInterrupt) == 1 {
		return 0, nil, nil, nil
	}
	// Start a parallel signature recovery (signer will fluke on fork transition, minimal perf loss)
	senderCacher.recoverFromBlocks(types.MakeSigner(bc.chainConfig, chain[0].Number()), chain)

	// A queued approach to delivering events. This is generally
	// faster than direct delivery and requires much less mutex
	// acquiring.
	var (
		stats         = insertStats{startTime: mclock.Now()}
		events        = make([]interface{}, 0, len(chain))
		lastCanon     *types.Block
		coalescedLogs []*types.Log
	)
	// Start the parallel header verifier
	headers := make([]*types.Header, len(chain))
	seals := make([]bool, len(chain))

	for i, block := range chain {
		headers[i] = block.Header()
<<<<<<< HEAD
		seals[i] = false
		bc.downloadingBlock.Add(block.Hash(), true)
=======
		seals[i] = verifySeals
>>>>>>> 4bcc0a37
	}
	abort, results := bc.engine.VerifyHeaders(bc, headers, seals)
	defer close(abort)

	// Peek the error for the first block to decide the directing import logic
	it := newInsertIterator(chain, results, bc.Validator())

	block, err := it.next()
	switch {
	// First block is pruned, insert as sidechain and reorg only if TD grows enough
	case err == consensus.ErrPrunedAncestor:
		return bc.insertSidechain(block, it)

	// First block is future, shove it (and all children) to the future queue (unknown ancestor)
	case err == consensus.ErrFutureBlock || (err == consensus.ErrUnknownAncestor && bc.futureBlocks.Contains(it.first().ParentHash())):
		for block != nil && (it.index == 0 || err == consensus.ErrUnknownAncestor) {
			if err := bc.addFutureBlock(block); err != nil {
				return it.index, events, coalescedLogs, err
			}
			block, err = it.next()
		}
		stats.queued += it.processed()
		stats.ignored += it.remaining()

		// If there are any still remaining, mark as ignored
		return it.index, events, coalescedLogs, err

	// First block (and state) is known
	//   1. We did a roll-back, and should now do a re-import
	//   2. The block is stored as a sidechain, and is lying about it's stateroot, and passes a stateroot
	// 	    from the canonical chain, which has not been verified.
	case err == ErrKnownBlock:
		// Skip all known blocks that behind us
		current := bc.CurrentBlock().NumberU64()

		for block != nil && err == ErrKnownBlock && current >= block.NumberU64() {
			stats.ignored++
			block, err = it.next()
		}
		// Falls through to the block import

	// Some other error occurred, abort
	case err != nil:
		stats.ignored += len(it.chain)
		bc.reportBlock(block, nil, err)
		return it.index, events, coalescedLogs, err
	}
	// No validation errors for the first block (or chain prefix skipped)
	for ; block != nil && err == nil; block, err = it.next() {
		// If the chain is terminating, stop processing blocks
		if atomic.LoadInt32(&bc.procInterrupt) == 1 {
			log.Debug("Premature abort during blocks processing")
			break
		}
		// If the header is a banned one, straight out abort
		if BadHashes[block.Hash()] {
			bc.reportBlock(block, nil, ErrBlacklistedHash)
<<<<<<< HEAD
			return i, events, coalescedLogs, ErrBlacklistedHash
		}
		// Wait for the block's verification to complete
		bstart := time.Now()

		err := <-results
		if err == nil {
			err = bc.Validator().ValidateBody(block)
		}
		switch {
		case err == ErrKnownBlock:
			// Block and state both already known. However if the current block is below
			// this number we did a rollback and we should reimport it nonetheless.
			if bc.CurrentBlock().NumberU64() >= block.NumberU64() {
				stats.ignored++
				continue
			}

		case err == consensus.ErrFutureBlock:
			// Allow up to MaxFuture second in the future blocks. If this limit is exceeded
			// the chain is discarded and processed at a later time if given.
			max := big.NewInt(time.Now().Unix() + maxTimeFutureBlocks)
			if block.Time().Cmp(max) > 0 {
				return i, events, coalescedLogs, fmt.Errorf("future block: %v > %v", block.Time(), max)
			}
			bc.futureBlocks.Add(block.Hash(), block)
			stats.queued++
			continue

		case err == consensus.ErrUnknownAncestor && bc.futureBlocks.Contains(block.ParentHash()):
			bc.futureBlocks.Add(block.Hash(), block)
			stats.queued++
			continue

		case err == consensus.ErrPrunedAncestor:
			// Block competing with the canonical chain, store in the db, but don't process
			// until the competitor TD goes above the canonical TD
			currentBlock := bc.CurrentBlock()
			localTd := bc.GetTd(currentBlock.Hash(), currentBlock.NumberU64())
			externTd := new(big.Int).Add(bc.GetTd(block.ParentHash(), block.NumberU64()-1), block.Difficulty())
			if localTd.Cmp(externTd) > 0 {
				if err = bc.WriteBlockWithoutState(block, externTd); err != nil {
					return i, events, coalescedLogs, err
				}
				continue
			}
			// Competitor chain beat canonical, gather all blocks from the common ancestor
			var winner []*types.Block

			parent := bc.GetBlock(block.ParentHash(), block.NumberU64()-1)
			for !bc.HasState(parent.Root()) {
				winner = append(winner, parent)
				parent = bc.GetBlock(parent.ParentHash(), parent.NumberU64()-1)
			}
			for j := 0; j < len(winner)/2; j++ {
				winner[j], winner[len(winner)-1-j] = winner[len(winner)-1-j], winner[j]
			}
			log.Debug("Number block need calculated again", "number", block.NumberU64(), "hash", block.Hash().Hex(), "winners", len(winner))
			// Import all the pruned blocks to make the state available
			bc.chainmu.Unlock()
			_, evs, logs, err := bc.insertChain(winner)
			bc.chainmu.Lock()
			events, coalescedLogs = evs, logs

			if err != nil {
				return i, events, coalescedLogs, err
			}

		case err != nil:
			bc.reportBlock(block, nil, err)
			return i, events, coalescedLogs, err
=======
			return it.index, events, coalescedLogs, ErrBlacklistedHash
>>>>>>> 4bcc0a37
		}
		// Retrieve the parent block and it's state to execute on top
		start := time.Now()

		parent := it.previous()
		if parent == nil {
			parent = bc.GetBlock(block.ParentHash(), block.NumberU64()-1)
		}
		state, err := state.New(parent.Root(), bc.stateCache)
		if err != nil {
			return it.index, events, coalescedLogs, err
		}
		// Process block using the parent state as reference point.
		t0 := time.Now()
		receipts, logs, usedGas, err := bc.processor.Process(block, state, bc.vmConfig)
		t1 := time.Now()
		if err != nil {
			bc.reportBlock(block, receipts, err)
			return it.index, events, coalescedLogs, err
		}
		// Validate the state using the default validator
		if err := bc.Validator().ValidateState(block, parent, state, receipts, usedGas); err != nil {
			bc.reportBlock(block, receipts, err)
			return it.index, events, coalescedLogs, err
		}
		t2 := time.Now()
		proctime := time.Since(start)

		// Write the block to the chain and get the status.
		status, err := bc.WriteBlockWithState(block, receipts, state)
		t3 := time.Now()
		if err != nil {
			return it.index, events, coalescedLogs, err
		}
		blockInsertTimer.UpdateSince(start)
		blockExecutionTimer.Update(t1.Sub(t0))
		blockValidationTimer.Update(t2.Sub(t1))
		blockWriteTimer.Update(t3.Sub(t2))
		switch status {
		case CanonStatTy:
<<<<<<< HEAD
			log.Debug("Inserted new block from downloader", "number", block.Number(), "hash", block.Hash(), "uncles", len(block.Uncles()),
				"txs", len(block.Transactions()), "gas", block.GasUsed(), "elapsed", common.PrettyDuration(time.Since(bstart)))
=======
			log.Debug("Inserted new block", "number", block.Number(), "hash", block.Hash(),
				"uncles", len(block.Uncles()), "txs", len(block.Transactions()), "gas", block.GasUsed(),
				"elapsed", common.PrettyDuration(time.Since(start)),
				"root", block.Root())
>>>>>>> 4bcc0a37

			coalescedLogs = append(coalescedLogs, logs...)
			events = append(events, ChainEvent{block, block.Hash(), logs})
			lastCanon = block

			// Only count canonical blocks for GC processing time
			bc.gcproc += proctime

		case SideStatTy:
<<<<<<< HEAD
			log.Debug("Inserted forked block from downloader", "number", block.Number(), "hash", block.Hash(), "diff", block.Difficulty(), "elapsed",
				common.PrettyDuration(time.Since(bstart)), "txs", len(block.Transactions()), "gas", block.GasUsed(), "uncles", len(block.Uncles()))

			blockInsertTimer.UpdateSince(bstart)
=======
			log.Debug("Inserted forked block", "number", block.Number(), "hash", block.Hash(),
				"diff", block.Difficulty(), "elapsed", common.PrettyDuration(time.Since(start)),
				"txs", len(block.Transactions()), "gas", block.GasUsed(), "uncles", len(block.Uncles()),
				"root", block.Root())
>>>>>>> 4bcc0a37
			events = append(events, ChainSideEvent{block})
		}
		blockInsertTimer.UpdateSince(start)
		stats.processed++
		stats.usedGas += usedGas
		// stats.report(chain, i, bc.stateCache.TrieDB().Size())
		cache1, _ := bc.stateCache.TrieDB().Size()
		stats.report(chain, i, cache1)
		if status == CanonStatTy && bc.chainConfig.XDPoS != nil {
			// epoch block
			if (chain[i].NumberU64() % bc.chainConfig.XDPoS.Epoch) == 0 {
				CheckpointCh <- 1
			}
			// prepare set of masternodes for the next epoch
			if (chain[i].NumberU64() % bc.chainConfig.XDPoS.Epoch) == (bc.chainConfig.XDPoS.Epoch - bc.chainConfig.XDPoS.Gap) {
				err := bc.UpdateM1()
				if err != nil {
					log.Crit("Error when update masternodes set. Stopping node", "err", err)
				}
			}
		}

		cache, _ := bc.stateCache.TrieDB().Size()
		stats.report(chain, it.index, cache)
	}
	// Any blocks remaining here? The only ones we care about are the future ones
	if block != nil && err == consensus.ErrFutureBlock {
		if err := bc.addFutureBlock(block); err != nil {
			return it.index, events, coalescedLogs, err
		}
		block, err = it.next()

		for ; block != nil && err == consensus.ErrUnknownAncestor; block, err = it.next() {
			if err := bc.addFutureBlock(block); err != nil {
				return it.index, events, coalescedLogs, err
			}
			stats.queued++
		}
	}
	stats.ignored += it.remaining()

	// Append a single chain head event if we've progressed the chain
	if lastCanon != nil && bc.CurrentBlock().Hash() == lastCanon.Hash() {
		log.Debug("New ChainHeadEvent ", "number", lastCanon.NumberU64(), "hash", lastCanon.Hash())
		events = append(events, ChainHeadEvent{lastCanon})
	}
<<<<<<< HEAD
	return 0, events, coalescedLogs, nil
}

func (bc *BlockChain) InsertBlock(block *types.Block) error {
	events, logs, err := bc.insertBlock(block)
	bc.PostChainEvents(events, logs)
	return err
}

func (bc *BlockChain) PrepareBlock(block *types.Block) (err error) {
	defer log.Debug("Done prepare block ", "number", block.NumberU64(), "hash", block.Hash(), "validator", block.Header().Validator, "err", err)
	if _, check := bc.resultProcess.Get(block.Hash()); check {
		log.Debug("Stop prepare a block because the result cached", "number", block.NumberU64(), "hash", block.Hash(), "validator", block.Header().Validator)
		return nil
	}
	if _, check := bc.calculatingBlock.Get(block.Hash()); check {
		log.Debug("Stop prepare a block because inserting", "number", block.NumberU64(), "hash", block.Hash(), "validator", block.Header().Validator)
		return nil
	}
	err = bc.engine.VerifyHeader(bc, block.Header(), false)
	if err != nil {
		return err
	}
	result, err := bc.getResultBlock(block, false)
	if err == nil {
		bc.resultProcess.Add(block.Hash(), result)
		return nil
	} else if err == ErrKnownBlock {
		return nil
	} else if err == ErrStopPreparingBlock {
		log.Debug("Stop prepare a block because calculating", "number", block.NumberU64(), "hash", block.Hash(), "validator", block.Header().Validator)
		return nil
	}
	return err
}

func (bc *BlockChain) getResultBlock(block *types.Block, verifiedM2 bool) (*ResultProcessBlock, error) {
	var calculatedBlock *CalculatedBlock
	if verifiedM2 {
		if result, check := bc.resultProcess.Get(block.HashNoValidator()); check {
			log.Debug("Get result block from cache ", "number", block.NumberU64(), "hash", block.Hash(), "hash no validator", block.HashNoValidator())
			return result.(*ResultProcessBlock), nil
		}
		log.Debug("Not found cache prepare block ", "number", block.NumberU64(), "hash", block.Hash(), "validator", block.HashNoValidator())
		if calculatedBlock, _ := bc.calculatingBlock.Get(block.HashNoValidator()); calculatedBlock != nil {
			calculatedBlock.(*CalculatedBlock).stop = true
		}
	}
	calculatedBlock = &CalculatedBlock{block, false}
	bc.calculatingBlock.Add(block.HashNoValidator(), calculatedBlock)
	// Start the parallel header verifier
	// If the chain is terminating, stop processing blocks
	if atomic.LoadInt32(&bc.procInterrupt) == 1 {
		log.Debug("Premature abort during blocks processing")
		return nil, ErrBlacklistedHash
	}
	// If the header is a banned one, straight out abort
	if BadHashes[block.Hash()] {
		bc.reportBlock(block, nil, ErrBlacklistedHash)
		return nil, ErrBlacklistedHash
	}
	// Wait for the block's verification to complete
	bstart := time.Now()
	err := bc.Validator().ValidateBody(block)
	switch {
	case err == ErrKnownBlock:
		// Block and state both already known. However if the current block is below
		// this number we did a rollback and we should reimport it nonetheless.
		if bc.CurrentBlock().NumberU64() >= block.NumberU64() {
			return nil, ErrKnownBlock
		}
	case err == consensus.ErrPrunedAncestor:
		// Block competing with the canonical chain, store in the db, but don't process
		// until the competitor TD goes above the canonical TD
		currentBlock := bc.CurrentBlock()
		localTd := bc.GetTd(currentBlock.Hash(), currentBlock.NumberU64())
		externTd := new(big.Int).Add(bc.GetTd(block.ParentHash(), block.NumberU64()-1), block.Difficulty())
		if localTd.Cmp(externTd) > 0 {
			return nil, err
		}
		// Competitor chain beat canonical, gather all blocks from the common ancestor
		var winner []*types.Block

		parent := bc.GetBlock(block.ParentHash(), block.NumberU64()-1)
		for !bc.HasState(parent.Root()) {
			winner = append(winner, parent)
			parent = bc.GetBlock(parent.ParentHash(), parent.NumberU64()-1)
		}
		for j := 0; j < len(winner)/2; j++ {
			winner[j], winner[len(winner)-1-j] = winner[len(winner)-1-j], winner[j]
		}
		log.Debug("Number block need calculated again", "number", block.NumberU64(), "hash", block.Hash().Hex(), "winners", len(winner))
		// Import all the pruned blocks to make the state available
		_, _, _, err := bc.insertChain(winner)
		if err != nil {
			return nil, err
		}
	case err != nil:
		bc.reportBlock(block, nil, err)
		return nil, err
	}
	// Create a new statedb using the parent block and report an
	// error if it fails.
	var parent = bc.GetBlock(block.ParentHash(), block.NumberU64()-1)
	state, err := state.New(parent.Root(), bc.stateCache)
	if err != nil {
		return nil, err
	}
	// Process block using the parent state as reference point.
	receipts, logs, usedGas, err := bc.processor.ProcessBlockNoValidator(calculatedBlock, state, bc.vmConfig)
	process := time.Since(bstart)
	if err != nil {
		if err != ErrStopPreparingBlock {
			bc.reportBlock(block, receipts, err)
		}
		return nil, err
	}
	// Validate the state using the default validator
	err = bc.Validator().ValidateState(block, parent, state, receipts, usedGas)
	if err != nil {
		bc.reportBlock(block, receipts, err)
		return nil, err
	}
	proctime := time.Since(bstart)
	log.Debug("Calculate new block", "number", block.Number(), "hash", block.Hash(), "uncles", len(block.Uncles()),
		"txs", len(block.Transactions()), "gas", block.GasUsed(), "elapsed", common.PrettyDuration(time.Since(bstart)), "process", process)
	return &ResultProcessBlock{receipts: receipts, logs: logs, state: state, proctime: proctime, usedGas: usedGas}, nil
}

// insertChain will execute the actual chain insertion and event aggregation. The
// only reason this method exists as a separate one is to make locking cleaner
// with deferred statements.
func (bc *BlockChain) insertBlock(block *types.Block) ([]interface{}, []*types.Log, error) {
	var (
		stats         = insertStats{startTime: mclock.Now()}
		events        = make([]interface{}, 0, 1)
		coalescedLogs []*types.Log
	)
	if _, check := bc.downloadingBlock.Get(block.Hash()); check {
		log.Debug("Stop fetcher a block because downloading", "number", block.NumberU64(), "hash", block.Hash())
		return events, coalescedLogs, nil
	}
	result, err := bc.getResultBlock(block, true)
	if err != nil {
		return events, coalescedLogs, err
	}
	defer bc.resultProcess.Remove(block.HashNoValidator())
	bc.wg.Add(1)
	defer bc.wg.Done()
	// Write the block to the chain and get the status.
	bc.chainmu.Lock()
	defer bc.chainmu.Unlock()
	if bc.HasBlockAndState(block.Hash(), block.NumberU64()) {
		return events, coalescedLogs, nil
	}
	status, err := bc.WriteBlockWithState(block, result.receipts, result.state)

	if err != nil {
		return events, coalescedLogs, err
	}
	switch status {
	case CanonStatTy:
		log.Debug("Inserted new block from fetcher", "number", block.Number(), "hash", block.Hash(), "uncles", len(block.Uncles()),
			"txs", len(block.Transactions()), "gas", block.GasUsed(), "elapsed", common.PrettyDuration(time.Since(block.ReceivedAt)))

		coalescedLogs = append(coalescedLogs, result.logs...)
		events = append(events, ChainEvent{block, block.Hash(), result.logs})

		// Only count canonical blocks for GC processing time
		bc.gcproc += result.proctime

	case SideStatTy:
		log.Debug("Inserted forked block from fetcher", "number", block.Number(), "hash", block.Hash(), "diff", block.Difficulty(), "elapsed",
			common.PrettyDuration(time.Since(block.ReceivedAt)), "txs", len(block.Transactions()), "gas", block.GasUsed(), "uncles", len(block.Uncles()))

		blockInsertTimer.Update(result.proctime)
		events = append(events, ChainSideEvent{block})
	}
	stats.processed++
	stats.usedGas += result.usedGas
	// stats.report(types.Blocks{block}, 0, bc.stateCache.TrieDB().Size())
		cache, _ := bc.stateCache.TrieDB().Size()
		stats.report(types.Blocks{block}, 0, cache)
	if status == CanonStatTy && bc.chainConfig.XDPoS != nil {
		// epoch block
		if (block.NumberU64() % bc.chainConfig.XDPoS.Epoch) == 0 {
			CheckpointCh <- 1
		}
		// prepare set of masternodes for the next epoch
		if (block.NumberU64() % bc.chainConfig.XDPoS.Epoch) == (bc.chainConfig.XDPoS.Epoch - bc.chainConfig.XDPoS.Gap) {
			err := bc.UpdateM1()
			if err != nil {
				log.Error("Error when update masternodes set. Stopping node", "err", err)
				os.Exit(1)
			}
		}
	}
	// Append a single chain head event if we've progressed the chain
	if status == CanonStatTy && bc.CurrentBlock().Hash() == block.Hash() {
		events = append(events, ChainHeadEvent{block})
		log.Debug("New ChainHeadEvent from fetcher ", "number", block.NumberU64(), "hash", block.Hash())
	}
	return events, coalescedLogs, nil
}

// insertStats tracks and reports on block insertion.
type insertStats struct {
	queued, processed, ignored int
	usedGas                    uint64
	lastIndex                  int
	startTime                  mclock.AbsTime
=======
	return it.index, events, coalescedLogs, err
>>>>>>> 4bcc0a37
}

// insertSidechain is called when an import batch hits upon a pruned ancestor
// error, which happens when a sidechain with a sufficiently old fork-block is
// found.
//
// The method writes all (header-and-body-valid) blocks to disk, then tries to
// switch over to the new chain if the TD exceeded the current chain.
func (bc *BlockChain) insertSidechain(block *types.Block, it *insertIterator) (int, []interface{}, []*types.Log, error) {
	var (
		externTd *big.Int
		current  = bc.CurrentBlock().NumberU64()
	)
	// The first sidechain block error is already verified to be ErrPrunedAncestor.
	// Since we don't import them here, we expect ErrUnknownAncestor for the remaining
	// ones. Any other errors means that the block is invalid, and should not be written
	// to disk.
	err := consensus.ErrPrunedAncestor
	for ; block != nil && (err == consensus.ErrPrunedAncestor); block, err = it.next() {
		// Check the canonical state root for that number
		if number := block.NumberU64(); current >= number {
			if canonical := bc.GetBlockByNumber(number); canonical != nil && canonical.Root() == block.Root() {
				// This is most likely a shadow-state attack. When a fork is imported into the
				// database, and it eventually reaches a block height which is not pruned, we
				// just found that the state already exist! This means that the sidechain block
				// refers to a state which already exists in our canon chain.
				//
				// If left unchecked, we would now proceed importing the blocks, without actually
				// having verified the state of the previous blocks.
				log.Warn("Sidechain ghost-state attack detected", "number", block.NumberU64(), "sideroot", block.Root(), "canonroot", canonical.Root())

				// If someone legitimately side-mines blocks, they would still be imported as usual. However,
				// we cannot risk writing unverified blocks to disk when they obviously target the pruning
				// mechanism.
				return it.index, nil, nil, errors.New("sidechain ghost-state attack")
			}
		}
		if externTd == nil {
			externTd = bc.GetTd(block.ParentHash(), block.NumberU64()-1)
		}
		externTd = new(big.Int).Add(externTd, block.Difficulty())

		if !bc.HasBlock(block.Hash(), block.NumberU64()) {
			start := time.Now()
			if err := bc.WriteBlockWithoutState(block, externTd); err != nil {
				return it.index, nil, nil, err
			}
			log.Debug("Injected sidechain block", "number", block.Number(), "hash", block.Hash(),
				"diff", block.Difficulty(), "elapsed", common.PrettyDuration(time.Since(start)),
				"txs", len(block.Transactions()), "gas", block.GasUsed(), "uncles", len(block.Uncles()),
				"root", block.Root())
		}
<<<<<<< HEAD
		log.Info("Imported new chain segment", context...)
		*st = insertStats{startTime: now, lastIndex: index + 1}
=======
	}
	// At this point, we've written all sidechain blocks to database. Loop ended
	// either on some other error or all were processed. If there was some other
	// error, we can ignore the rest of those blocks.
	//
	// If the externTd was larger than our local TD, we now need to reimport the previous
	// blocks to regenerate the required state
	localTd := bc.GetTd(bc.CurrentBlock().Hash(), current)
	if localTd.Cmp(externTd) > 0 {
		log.Info("Sidechain written to disk", "start", it.first().NumberU64(), "end", it.previous().NumberU64(), "sidetd", externTd, "localtd", localTd)
		return it.index, nil, nil, err
	}
	// Gather all the sidechain hashes (full blocks may be memory heavy)
	var (
		hashes  []common.Hash
		numbers []uint64
	)
	parent := bc.GetHeader(it.previous().Hash(), it.previous().NumberU64())
	for parent != nil && !bc.HasState(parent.Root) {
		hashes = append(hashes, parent.Hash())
		numbers = append(numbers, parent.Number.Uint64())

		parent = bc.GetHeader(parent.ParentHash, parent.Number.Uint64()-1)
>>>>>>> 4bcc0a37
	}
	if parent == nil {
		return it.index, nil, nil, errors.New("missing parent")
	}
	// Import all the pruned blocks to make the state available
	var (
		blocks []*types.Block
		memory common.StorageSize
	)
	for i := len(hashes) - 1; i >= 0; i-- {
		// Append the next block to our batch
		block := bc.GetBlock(hashes[i], numbers[i])

		blocks = append(blocks, block)
		memory += block.Size()

		// If memory use grew too large, import and continue. Sadly we need to discard
		// all raised events and logs from notifications since we're too heavy on the
		// memory here.
		if len(blocks) >= 2048 || memory > 64*1024*1024 {
			log.Info("Importing heavy sidechain segment", "blocks", len(blocks), "start", blocks[0].NumberU64(), "end", block.NumberU64())
			if _, _, _, err := bc.insertChain(blocks, false); err != nil {
				return 0, nil, nil, err
			}
			blocks, memory = blocks[:0], 0

			// If the chain is terminating, stop processing blocks
			if atomic.LoadInt32(&bc.procInterrupt) == 1 {
				log.Debug("Premature abort during blocks processing")
				return 0, nil, nil, nil
			}
		}
	}
	if len(blocks) > 0 {
		log.Info("Importing sidechain segment", "start", blocks[0].NumberU64(), "end", blocks[len(blocks)-1].NumberU64())
		return bc.insertChain(blocks, false)
	}
	return 0, nil, nil, nil
}

// reorg takes two blocks, an old chain and a new chain and will reconstruct the
// blocks and inserts them to be part of the new canonical chain and accumulates
// potential missing transactions and post an event about them.
func (bc *BlockChain) reorg(oldBlock, newBlock *types.Block) error {
	var (
		newChain    types.Blocks
		oldChain    types.Blocks
		commonBlock *types.Block

		deletedTxs types.Transactions
		addedTxs   types.Transactions

		deletedLogs []*types.Log
		rebirthLogs []*types.Log

		// collectLogs collects the logs that were generated during the
		// processing of the block that corresponds with the given hash.
		// These logs are later announced as deleted or reborn
		collectLogs = func(hash common.Hash, removed bool) {
			number := bc.hc.GetBlockNumber(hash)
			if number == nil {
				return
			}
			receipts := rawdb.ReadReceipts(bc.db, hash, *number)
			for _, receipt := range receipts {
				for _, log := range receipt.Logs {
					l := *log
					if removed {
						l.Removed = true
						deletedLogs = append(deletedLogs, &l)
					} else {
						rebirthLogs = append(rebirthLogs, &l)
					}
				}
			}
		}
	)
	// Reduce the longer chain to the same number as the shorter one
	if oldBlock.NumberU64() > newBlock.NumberU64() {
		// Old chain is longer, gather all transactions and logs as deleted ones
		for ; oldBlock != nil && oldBlock.NumberU64() != newBlock.NumberU64(); oldBlock = bc.GetBlock(oldBlock.ParentHash(), oldBlock.NumberU64()-1) {
			oldChain = append(oldChain, oldBlock)
			deletedTxs = append(deletedTxs, oldBlock.Transactions()...)
			collectLogs(oldBlock.Hash(), true)
		}
	} else {
		// New chain is longer, stash all blocks away for subsequent insertion
		for ; newBlock != nil && newBlock.NumberU64() != oldBlock.NumberU64(); newBlock = bc.GetBlock(newBlock.ParentHash(), newBlock.NumberU64()-1) {
			newChain = append(newChain, newBlock)
		}
	}
	if oldBlock == nil {
		return fmt.Errorf("invalid old chain")
	}
	if newBlock == nil {
		return fmt.Errorf("invalid new chain")
	}
	// Both sides of the reorg are at the same number, reduce both until the common
	// ancestor is found
	for {
		// If the common ancestor was found, bail out
		if oldBlock.Hash() == newBlock.Hash() {
			commonBlock = oldBlock
			break
		}
		// Remove an old block as well as stash away a new block
		oldChain = append(oldChain, oldBlock)
		deletedTxs = append(deletedTxs, oldBlock.Transactions()...)
		collectLogs(oldBlock.Hash(), true)

		newChain = append(newChain, newBlock)

		// Step back with both chains
		oldBlock = bc.GetBlock(oldBlock.ParentHash(), oldBlock.NumberU64()-1)
		if oldBlock == nil {
			return fmt.Errorf("invalid old chain")
		}
		newBlock = bc.GetBlock(newBlock.ParentHash(), newBlock.NumberU64()-1)
		if newBlock == nil {
			return fmt.Errorf("invalid new chain")
		}
	}
	// Ensure the user sees large reorgs
	if len(oldChain) > 0 && len(newChain) > 0 {
		logFn := log.Debug
		if len(oldChain) > 63 {
			logFn = log.Warn
		}
		logFn("Chain split detected", "number", commonBlock.Number(), "hash", commonBlock.Hash(),
			"drop", len(oldChain), "dropfrom", oldChain[0].Hash(), "add", len(newChain), "addfrom", newChain[0].Hash())
	} else {
		log.Error("Impossible reorg, please file an issue", "oldnum", oldBlock.Number(), "oldhash", oldBlock.Hash(), "newnum", newBlock.Number(), "newhash", newBlock.Hash())
	}
	// Insert the new chain, taking care of the proper incremental order
	for i := len(newChain) - 1; i >= 0; i-- {
		// Insert the block in the canonical way, re-writing history
		bc.insert(newChain[i])

		// Collect reborn logs due to chain reorg (except head block (reverse order))
		if i != 0 {
			collectLogs(newChain[i].Hash(), false)
		}
		// Write lookup entries for hash based transaction/receipt searches
		rawdb.WriteTxLookupEntries(bc.db, newChain[i])
		addedTxs = append(addedTxs, newChain[i].Transactions()...)
	}
	// When transactions get deleted from the database, the receipts that were
	// created in the fork must also be deleted
	batch := bc.db.NewBatch()
	for _, tx := range types.TxDifference(deletedTxs, addedTxs) {
		rawdb.DeleteTxLookupEntry(batch, tx.Hash())
	}
	batch.Write()

	// If any logs need to be fired, do it now. In theory we could avoid creating
	// this goroutine if there are no events to fire, but realistcally that only
	// ever happens if we're reorging empty blocks, which will only happen on idle
	// networks where performance is not an issue either way.
	//
	// TODO(karalabe): Can we get rid of the goroutine somehow to guarantee correct
	// event ordering?
	go func() {
		if len(deletedLogs) > 0 {
			bc.rmLogsFeed.Send(RemovedLogsEvent{deletedLogs})
		}
		if len(rebirthLogs) > 0 {
			bc.logsFeed.Send(rebirthLogs)
		}
		if len(oldChain) > 0 {
			for _, block := range oldChain {
				bc.chainSideFeed.Send(ChainSideEvent{Block: block})
			}
		}
	}()
	return nil
}

// PostChainEvents iterates over the events generated by a chain insertion and
// posts them into the event feed.
// TODO: Should not expose PostChainEvents. The chain events should be posted in WriteBlock.
func (bc *BlockChain) PostChainEvents(events []interface{}, logs []*types.Log) {
	// post event logs for further processing
	if logs != nil {
		bc.logsFeed.Send(logs)
	}
	for _, event := range events {
		switch ev := event.(type) {
		case ChainEvent:
			bc.chainFeed.Send(ev)

		case ChainHeadEvent:
			bc.chainHeadFeed.Send(ev)

		case ChainSideEvent:
			bc.chainSideFeed.Send(ev)
		}
	}
}

func (bc *BlockChain) update() {
	futureTimer := time.NewTicker(10 * time.Millisecond)
	defer futureTimer.Stop()
	for {
		select {
		case <-futureTimer.C:
			bc.procFutureBlocks()
		case <-bc.quit:
			return
		}
	}
}

// BadBlocks returns a list of the last 'bad blocks' that the client has seen on the network
func (bc *BlockChain) BadBlocks() []*types.Block {
	blocks := make([]*types.Block, 0, bc.badBlocks.Len())
	for _, hash := range bc.badBlocks.Keys() {
		if blk, exist := bc.badBlocks.Peek(hash); exist {
			block := blk.(*types.Block)
			blocks = append(blocks, block)
		}
	}
	return blocks
}

// addBadBlock adds a bad block to the bad-block LRU cache
func (bc *BlockChain) addBadBlock(block *types.Block) {
	bc.badBlocks.Add(block.Hash(), block)
}

// reportBlock logs a bad block error.
func (bc *BlockChain) reportBlock(block *types.Block, receipts types.Receipts, err error) {
	bc.addBadBlock(block)

	var receiptString string
	for i, receipt := range receipts {
		receiptString += fmt.Sprintf("\t %d: cumulative: %v gas: %v contract: %v status: %v tx: %v logs: %v bloom: %x state: %x\n",
			i, receipt.CumulativeGasUsed, receipt.GasUsed, receipt.ContractAddress.Hex(),
			receipt.Status, receipt.TxHash.Hex(), receipt.Logs, receipt.Bloom, receipt.PostState)
	}
	log.Error(fmt.Sprintf(`
########## BAD BLOCK #########
Chain config: %v

Number: %v
Hash: 0x%x
%v

Error: %v
##############################
`, bc.chainConfig, block.Number(), block.Hash(), receiptString, err))
}

// InsertHeaderChain attempts to insert the given header chain in to the local
// chain, possibly creating a reorg. If an error is returned, it will return the
// index number of the failing header as well an error describing what went wrong.
//
// The verify parameter can be used to fine tune whether nonce verification
// should be done or not. The reason behind the optional check is because some
// of the header retrieval mechanisms already need to verify nonces, as well as
// because nonces can be verified sparsely, not needing to check each.
func (bc *BlockChain) InsertHeaderChain(chain []*types.Header, checkFreq int) (int, error) {
	start := time.Now()
	if i, err := bc.hc.ValidateHeaderChain(chain, checkFreq); err != nil {
		return i, err
	}

	// Make sure only one thread manipulates the chain at once
	bc.chainmu.Lock()
	defer bc.chainmu.Unlock()

	bc.wg.Add(1)
	defer bc.wg.Done()

	whFunc := func(header *types.Header) error {
		bc.mu.Lock()
		defer bc.mu.Unlock()

		_, err := bc.hc.WriteHeader(header)
		return err
	}

	return bc.hc.InsertHeaderChain(chain, whFunc, start)
}

// writeHeader writes a header into the local chain, given that its parent is
// already known. If the total difficulty of the newly inserted header becomes
// greater than the current known TD, the canonical chain is re-routed.
//
// Note: This method is not concurrent-safe with inserting blocks simultaneously
// into the chain, as side effects caused by reorganisations cannot be emulated
// without the real blocks. Hence, writing headers directly should only be done
// in two scenarios: pure-header mode of operation (light clients), or properly
// separated header/block phases (non-archive clients).
func (bc *BlockChain) writeHeader(header *types.Header) error {
	bc.wg.Add(1)
	defer bc.wg.Done()

	bc.mu.Lock()
	defer bc.mu.Unlock()

	_, err := bc.hc.WriteHeader(header)
	return err
}

// CurrentHeader retrieves the current head header of the canonical chain. The
// header is retrieved from the HeaderChain's internal cache.
func (bc *BlockChain) CurrentHeader() *types.Header {
	return bc.hc.CurrentHeader()
}

// GetTd retrieves a block's total difficulty in the canonical chain from the
// database by hash and number, caching it if found.
func (bc *BlockChain) GetTd(hash common.Hash, number uint64) *big.Int {
	return bc.hc.GetTd(hash, number)
}

// GetTdByHash retrieves a block's total difficulty in the canonical chain from the
// database by hash, caching it if found.
func (bc *BlockChain) GetTdByHash(hash common.Hash) *big.Int {
	return bc.hc.GetTdByHash(hash)
}

// GetHeader retrieves a block header from the database by hash and number,
// caching it if found.
func (bc *BlockChain) GetHeader(hash common.Hash, number uint64) *types.Header {
	return bc.hc.GetHeader(hash, number)
}

// GetHeaderByHash retrieves a block header from the database by hash, caching it if
// found.
func (bc *BlockChain) GetHeaderByHash(hash common.Hash) *types.Header {
	return bc.hc.GetHeaderByHash(hash)
}

// HasHeader checks if a block header is present in the database or not, caching
// it if present.
func (bc *BlockChain) HasHeader(hash common.Hash, number uint64) bool {
	return bc.hc.HasHeader(hash, number)
}

// GetBlockHashesFromHash retrieves a number of block hashes starting at a given
// hash, fetching towards the genesis block.
func (bc *BlockChain) GetBlockHashesFromHash(hash common.Hash, max uint64) []common.Hash {
	return bc.hc.GetBlockHashesFromHash(hash, max)
}

// GetAncestor retrieves the Nth ancestor of a given block. It assumes that either the given block or
// a close ancestor of it is canonical. maxNonCanonical points to a downwards counter limiting the
// number of blocks to be individually checked before we reach the canonical chain.
//
// Note: ancestor == 0 returns the same block, 1 returns its parent and so on.
func (bc *BlockChain) GetAncestor(hash common.Hash, number, ancestor uint64, maxNonCanonical *uint64) (common.Hash, uint64) {
	bc.chainmu.Lock()
	defer bc.chainmu.Unlock()

	return bc.hc.GetAncestor(hash, number, ancestor, maxNonCanonical)
}

// GetHeaderByNumber retrieves a block header from the database by number,
// caching it (associated with its hash) if found.
func (bc *BlockChain) GetHeaderByNumber(number uint64) *types.Header {
	return bc.hc.GetHeaderByNumber(number)
}

// Config retrieves the blockchain's chain configuration.
func (bc *BlockChain) Config() *params.ChainConfig { return bc.chainConfig }

// Engine retrieves the blockchain's consensus engine.
func (bc *BlockChain) Engine() consensus.Engine { return bc.engine }

// SubscribeRemovedLogsEvent registers a subscription of RemovedLogsEvent.
func (bc *BlockChain) SubscribeRemovedLogsEvent(ch chan<- RemovedLogsEvent) event.Subscription {
	return bc.scope.Track(bc.rmLogsFeed.Subscribe(ch))
}

// SubscribeChainEvent registers a subscription of ChainEvent.
func (bc *BlockChain) SubscribeChainEvent(ch chan<- ChainEvent) event.Subscription {
	return bc.scope.Track(bc.chainFeed.Subscribe(ch))
}

// SubscribeChainHeadEvent registers a subscription of ChainHeadEvent.
func (bc *BlockChain) SubscribeChainHeadEvent(ch chan<- ChainHeadEvent) event.Subscription {
	return bc.scope.Track(bc.chainHeadFeed.Subscribe(ch))
}

// SubscribeChainSideEvent registers a subscription of ChainSideEvent.
func (bc *BlockChain) SubscribeChainSideEvent(ch chan<- ChainSideEvent) event.Subscription {
	return bc.scope.Track(bc.chainSideFeed.Subscribe(ch))
}

// SubscribeLogsEvent registers a subscription of []*types.Log.
func (bc *BlockChain) SubscribeLogsEvent(ch chan<- []*types.Log) event.Subscription {
	return bc.scope.Track(bc.logsFeed.Subscribe(ch))
}

// Get current IPC Client.
func (bc *BlockChain) GetClient() (*ethclient.Client, error) {
	if bc.Client == nil {
		// Inject ipc client global instance.
		client, err := ethclient.Dial(bc.IPCEndpoint)
		if err != nil {
			log.Error("Fail to connect IPC", "error", err)
			return nil, err
		}
		bc.Client = client
	}

	return bc.Client, nil
}

func (bc *BlockChain) UpdateM1() error {
	if bc.Config().XDPoS == nil {
		return ErrNotXDPoS
	}
	engine := bc.Engine().(*XDPoS.XDPoS)
	log.Info("It's time to update new set of masternodes for the next epoch...")
	// get masternodes information from smart contract
	client, err := bc.GetClient()
	if err != nil {
		return err
	}
	addr := common.HexToAddress(common.MasternodeVotingSMC)
	validator, err := contractValidator.NewXDCValidator(addr, client)
	if err != nil {
		return err
	}
	opts := new(bind.CallOpts)
	candidates, err := validator.GetCandidates(opts)
	if err != nil {
		return err
	}
	var ms []XDPoS.Masternode
	for _, candidate := range candidates {
		v, err := validator.GetCandidateCap(opts, candidate)
		if err != nil {
			return err
		}
		//TODO: smart contract shouldn't return "0x0000000000000000000000000000000000000000"
		if candidate.String() != "xdc0000000000000000000000000000000000000000" {
			ms = append(ms, XDPoS.Masternode{Address: candidate, Stake: v})
		}
	}
	if len(ms) == 0 {
		log.Error("No masternode found. Stopping node")
		os.Exit(1)
	} else {
		sort.Slice(ms, func(i, j int) bool {
			return ms[i].Stake.Cmp(ms[j].Stake) >= 0
		})
		log.Info("Ordered list of masternode candidates")
		for _, m := range ms {
			log.Info("", "address", m.Address.String(), "stake", m.Stake)
		}
		// update masternodes
		log.Info("Updating new set of masternodes")
		// get block header
		header := bc.CurrentHeader()
		var maxMasternodes int
		// check if block number is increase ms checkpoint
		if bc.chainConfig.IsTIPIncreaseMasternodes(header.Number) {
			// using new masterndoes
			maxMasternodes = common.MaxMasternodesV2
		} else {
			// using old masterndoes
			maxMasternodes = common.MaxMasternodes
		}
		if len(ms) > maxMasternodes {
			err = engine.UpdateMasternodes(bc, bc.CurrentHeader(), ms[:maxMasternodes])
		} else {
			err = engine.UpdateMasternodes(bc, bc.CurrentHeader(), ms)
		}
		if err != nil {
			return err
		}
		log.Info("Masternodes are ready for the next epoch")
	}
	return nil
}<|MERGE_RESOLUTION|>--- conflicted
+++ resolved
@@ -33,9 +33,9 @@
 	"github.com/ethereum/go-ethereum/common/mclock"
 	"github.com/ethereum/go-ethereum/common/prque"
 	"github.com/ethereum/go-ethereum/consensus"
-	"github.com/ethereum/go-ethereum/core/rawdb"
 	"github.com/ethereum/go-ethereum/consensus/XDPoS"
 	contractValidator "github.com/ethereum/go-ethereum/contracts/validator/contract"
+	"github.com/ethereum/go-ethereum/core/rawdb"
 	"github.com/ethereum/go-ethereum/core/state"
 	"github.com/ethereum/go-ethereum/core/types"
 	"github.com/ethereum/go-ethereum/core/vm"
@@ -48,17 +48,7 @@
 	"github.com/ethereum/go-ethereum/params"
 	"github.com/ethereum/go-ethereum/rlp"
 	"github.com/ethereum/go-ethereum/trie"
-<<<<<<< HEAD
 	lru "github.com/hashicorp/golang-lru"
-	"gopkg.in/karalabe/cookiejar.v2/collections/prque"
-)
-
-var (
-	blockInsertTimer = metrics.NewRegisteredTimer("chain/inserts", nil)
-	CheckpointCh     = make(chan int)
-	ErrNoGenesis     = errors.New("Genesis not found in chain")
-=======
-	"github.com/hashicorp/golang-lru"
 )
 
 var (
@@ -66,9 +56,8 @@
 	blockValidationTimer = metrics.NewRegisteredTimer("chain/validation", nil)
 	blockExecutionTimer  = metrics.NewRegisteredTimer("chain/execution", nil)
 	blockWriteTimer      = metrics.NewRegisteredTimer("chain/write", nil)
-
-	ErrNoGenesis = errors.New("Genesis not found in chain")
->>>>>>> 4bcc0a37
+	CheckpointCh         = make(chan int)
+	ErrNoGenesis         = errors.New("Genesis not found in chain")
 )
 
 const (
@@ -139,10 +128,10 @@
 	currentBlock     atomic.Value // Current head of the block chain
 	currentFastBlock atomic.Value // Current head of the fast-sync chain (may be above the block chain!)
 
-<<<<<<< HEAD
 	stateCache       state.Database // State database to reuse between imports (contains state cache)
 	bodyCache        *lru.Cache     // Cache for the most recent block bodies
 	bodyRLPCache     *lru.Cache     // Cache for the most recent block bodies in RLP encoded format
+	receiptsCache    *lru.Cache     // Cache for the most recent receipts per block
 	blockCache       *lru.Cache     // Cache for the most recent entire blocks
 	futureBlocks     *lru.Cache     // future blocks are blocks added for later processing
 	resultProcess    *lru.Cache     // Cache for processed blocks
@@ -150,17 +139,6 @@
 	downloadingBlock *lru.Cache     // Cache for downloading blocks (avoid duplication from fetcher)
 	quit             chan struct{}  // blockchain quit channel
 	running          int32          // running must be called atomically
-=======
-	stateCache    state.Database // State database to reuse between imports (contains state cache)
-	bodyCache     *lru.Cache     // Cache for the most recent block bodies
-	bodyRLPCache  *lru.Cache     // Cache for the most recent block bodies in RLP encoded format
-	receiptsCache *lru.Cache     // Cache for the most recent receipts per block
-	blockCache    *lru.Cache     // Cache for the most recent entire blocks
-	futureBlocks  *lru.Cache     // future blocks are blocks added for later processing
-
-	quit    chan struct{} // blockchain quit channel
-	running int32         // running must be called atomically
->>>>>>> 4bcc0a37
 	// procInterrupt must be atomically called
 	procInterrupt int32          // interrupt signaler for block processing
 	wg            sync.WaitGroup // chain processing wait group for shutting down
@@ -170,14 +148,10 @@
 	validator Validator // block and state validator interface
 	vmConfig  vm.Config
 
-<<<<<<< HEAD
-	badBlocks   *lru.Cache // Bad block cache
-	IPCEndpoint string
-	Client      *ethclient.Client // Global ipc client instance.
-=======
 	badBlocks      *lru.Cache              // Bad block cache
 	shouldPreserve func(*types.Block) bool // Function used to determine whether should preserve the given block.
->>>>>>> 4bcc0a37
+	IPCEndpoint    string
+	Client         *ethclient.Client // Global ipc client instance.
 }
 
 // NewBlockChain returns a fully initialised block chain using information
@@ -201,15 +175,16 @@
 	preparingBlock, _ := lru.New(blockCacheLimit)
 	downloadingBlock, _ := lru.New(blockCacheLimit)
 	bc := &BlockChain{
-<<<<<<< HEAD
 		chainConfig:      chainConfig,
 		cacheConfig:      cacheConfig,
 		db:               db,
-		triegc:           prque.New(),
-		stateCache:       state.NewDatabase(db),
+		triegc:           prque.New(nil),
+		stateCache:       state.NewDatabaseWithCache(db, cacheConfig.TrieCleanLimit),
 		quit:             make(chan struct{}),
+		shouldPreserve:   shouldPreserve,
 		bodyCache:        bodyCache,
 		bodyRLPCache:     bodyRLPCache,
+		receiptsCache:    receiptsCache,
 		blockCache:       blockCache,
 		futureBlocks:     futureBlocks,
 		resultProcess:    resultProcess,
@@ -218,23 +193,6 @@
 		engine:           engine,
 		vmConfig:         vmConfig,
 		badBlocks:        badBlocks,
-=======
-		chainConfig:    chainConfig,
-		cacheConfig:    cacheConfig,
-		db:             db,
-		triegc:         prque.New(nil),
-		stateCache:     state.NewDatabaseWithCache(db, cacheConfig.TrieCleanLimit),
-		quit:           make(chan struct{}),
-		shouldPreserve: shouldPreserve,
-		bodyCache:      bodyCache,
-		bodyRLPCache:   bodyRLPCache,
-		receiptsCache:  receiptsCache,
-		blockCache:     blockCache,
-		futureBlocks:   futureBlocks,
-		engine:         engine,
-		vmConfig:       vmConfig,
-		badBlocks:      badBlocks,
->>>>>>> 4bcc0a37
 	}
 	bc.SetValidator(NewBlockValidator(chainConfig, bc, engine))
 	bc.SetProcessor(NewStateProcessor(chainConfig, bc, engine))
@@ -1084,22 +1042,8 @@
 	reorg := externTd.Cmp(localTd) > 0
 	currentBlock = bc.CurrentBlock()
 	if !reorg && externTd.Cmp(localTd) == 0 {
-<<<<<<< HEAD
 		// Split same-difficulty blocks by number
 		reorg = block.NumberU64() > currentBlock.NumberU64()
-=======
-		// Split same-difficulty blocks by number, then preferentially select
-		// the block generated by the local miner as the canonical block.
-		if block.NumberU64() < currentBlock.NumberU64() {
-			reorg = true
-		} else if block.NumberU64() == currentBlock.NumberU64() {
-			var currentPreserve, blockPreserve bool
-			if bc.shouldPreserve != nil {
-				currentPreserve, blockPreserve = bc.shouldPreserve(currentBlock), bc.shouldPreserve(block)
-			}
-			reorg = !currentPreserve && (blockPreserve || mrand.Float64() < 0.5)
-		}
->>>>>>> 4bcc0a37
 	}
 	if reorg {
 		// Reorganise the chain if the parent is not the head block
@@ -1209,12 +1153,8 @@
 
 	for i, block := range chain {
 		headers[i] = block.Header()
-<<<<<<< HEAD
 		seals[i] = false
 		bc.downloadingBlock.Add(block.Hash(), true)
-=======
-		seals[i] = verifySeals
->>>>>>> 4bcc0a37
 	}
 	abort, results := bc.engine.VerifyHeaders(bc, headers, seals)
 	defer close(abort)
@@ -1272,81 +1212,7 @@
 		// If the header is a banned one, straight out abort
 		if BadHashes[block.Hash()] {
 			bc.reportBlock(block, nil, ErrBlacklistedHash)
-<<<<<<< HEAD
-			return i, events, coalescedLogs, ErrBlacklistedHash
-		}
-		// Wait for the block's verification to complete
-		bstart := time.Now()
-
-		err := <-results
-		if err == nil {
-			err = bc.Validator().ValidateBody(block)
-		}
-		switch {
-		case err == ErrKnownBlock:
-			// Block and state both already known. However if the current block is below
-			// this number we did a rollback and we should reimport it nonetheless.
-			if bc.CurrentBlock().NumberU64() >= block.NumberU64() {
-				stats.ignored++
-				continue
-			}
-
-		case err == consensus.ErrFutureBlock:
-			// Allow up to MaxFuture second in the future blocks. If this limit is exceeded
-			// the chain is discarded and processed at a later time if given.
-			max := big.NewInt(time.Now().Unix() + maxTimeFutureBlocks)
-			if block.Time().Cmp(max) > 0 {
-				return i, events, coalescedLogs, fmt.Errorf("future block: %v > %v", block.Time(), max)
-			}
-			bc.futureBlocks.Add(block.Hash(), block)
-			stats.queued++
-			continue
-
-		case err == consensus.ErrUnknownAncestor && bc.futureBlocks.Contains(block.ParentHash()):
-			bc.futureBlocks.Add(block.Hash(), block)
-			stats.queued++
-			continue
-
-		case err == consensus.ErrPrunedAncestor:
-			// Block competing with the canonical chain, store in the db, but don't process
-			// until the competitor TD goes above the canonical TD
-			currentBlock := bc.CurrentBlock()
-			localTd := bc.GetTd(currentBlock.Hash(), currentBlock.NumberU64())
-			externTd := new(big.Int).Add(bc.GetTd(block.ParentHash(), block.NumberU64()-1), block.Difficulty())
-			if localTd.Cmp(externTd) > 0 {
-				if err = bc.WriteBlockWithoutState(block, externTd); err != nil {
-					return i, events, coalescedLogs, err
-				}
-				continue
-			}
-			// Competitor chain beat canonical, gather all blocks from the common ancestor
-			var winner []*types.Block
-
-			parent := bc.GetBlock(block.ParentHash(), block.NumberU64()-1)
-			for !bc.HasState(parent.Root()) {
-				winner = append(winner, parent)
-				parent = bc.GetBlock(parent.ParentHash(), parent.NumberU64()-1)
-			}
-			for j := 0; j < len(winner)/2; j++ {
-				winner[j], winner[len(winner)-1-j] = winner[len(winner)-1-j], winner[j]
-			}
-			log.Debug("Number block need calculated again", "number", block.NumberU64(), "hash", block.Hash().Hex(), "winners", len(winner))
-			// Import all the pruned blocks to make the state available
-			bc.chainmu.Unlock()
-			_, evs, logs, err := bc.insertChain(winner)
-			bc.chainmu.Lock()
-			events, coalescedLogs = evs, logs
-
-			if err != nil {
-				return i, events, coalescedLogs, err
-			}
-
-		case err != nil:
-			bc.reportBlock(block, nil, err)
-			return i, events, coalescedLogs, err
-=======
 			return it.index, events, coalescedLogs, ErrBlacklistedHash
->>>>>>> 4bcc0a37
 		}
 		// Retrieve the parent block and it's state to execute on top
 		start := time.Now()
@@ -1387,15 +1253,10 @@
 		blockWriteTimer.Update(t3.Sub(t2))
 		switch status {
 		case CanonStatTy:
-<<<<<<< HEAD
-			log.Debug("Inserted new block from downloader", "number", block.Number(), "hash", block.Hash(), "uncles", len(block.Uncles()),
-				"txs", len(block.Transactions()), "gas", block.GasUsed(), "elapsed", common.PrettyDuration(time.Since(bstart)))
-=======
-			log.Debug("Inserted new block", "number", block.Number(), "hash", block.Hash(),
+			log.Debug("Inserted new block from downloader", "number", block.Number(), "hash", block.Hash(),
 				"uncles", len(block.Uncles()), "txs", len(block.Transactions()), "gas", block.GasUsed(),
 				"elapsed", common.PrettyDuration(time.Since(start)),
 				"root", block.Root())
->>>>>>> 4bcc0a37
 
 			coalescedLogs = append(coalescedLogs, logs...)
 			events = append(events, ChainEvent{block, block.Hash(), logs})
@@ -1405,41 +1266,31 @@
 			bc.gcproc += proctime
 
 		case SideStatTy:
-<<<<<<< HEAD
-			log.Debug("Inserted forked block from downloader", "number", block.Number(), "hash", block.Hash(), "diff", block.Difficulty(), "elapsed",
-				common.PrettyDuration(time.Since(bstart)), "txs", len(block.Transactions()), "gas", block.GasUsed(), "uncles", len(block.Uncles()))
-
-			blockInsertTimer.UpdateSince(bstart)
-=======
-			log.Debug("Inserted forked block", "number", block.Number(), "hash", block.Hash(),
+			log.Debug("Inserted forked block from downloader", "number", block.Number(), "hash", block.Hash(),
 				"diff", block.Difficulty(), "elapsed", common.PrettyDuration(time.Since(start)),
 				"txs", len(block.Transactions()), "gas", block.GasUsed(), "uncles", len(block.Uncles()),
 				"root", block.Root())
->>>>>>> 4bcc0a37
 			events = append(events, ChainSideEvent{block})
 		}
 		blockInsertTimer.UpdateSince(start)
 		stats.processed++
 		stats.usedGas += usedGas
-		// stats.report(chain, i, bc.stateCache.TrieDB().Size())
-		cache1, _ := bc.stateCache.TrieDB().Size()
-		stats.report(chain, i, cache1)
+
+		cache, _ := bc.stateCache.TrieDB().Size()
+		stats.report(chain, it.index, cache)
 		if status == CanonStatTy && bc.chainConfig.XDPoS != nil {
 			// epoch block
-			if (chain[i].NumberU64() % bc.chainConfig.XDPoS.Epoch) == 0 {
+			if (chain[it.index].NumberU64() % bc.chainConfig.XDPoS.Epoch) == 0 {
 				CheckpointCh <- 1
 			}
 			// prepare set of masternodes for the next epoch
-			if (chain[i].NumberU64() % bc.chainConfig.XDPoS.Epoch) == (bc.chainConfig.XDPoS.Epoch - bc.chainConfig.XDPoS.Gap) {
+			if (chain[it.index].NumberU64() % bc.chainConfig.XDPoS.Epoch) == (bc.chainConfig.XDPoS.Epoch - bc.chainConfig.XDPoS.Gap) {
 				err := bc.UpdateM1()
 				if err != nil {
 					log.Crit("Error when update masternodes set. Stopping node", "err", err)
 				}
 			}
 		}
-
-		cache, _ := bc.stateCache.TrieDB().Size()
-		stats.report(chain, it.index, cache)
 	}
 	// Any blocks remaining here? The only ones we care about are the future ones
 	if block != nil && err == consensus.ErrFutureBlock {
@@ -1462,8 +1313,7 @@
 		log.Debug("New ChainHeadEvent ", "number", lastCanon.NumberU64(), "hash", lastCanon.Hash())
 		events = append(events, ChainHeadEvent{lastCanon})
 	}
-<<<<<<< HEAD
-	return 0, events, coalescedLogs, nil
+	return it.index, events, coalescedLogs, err
 }
 
 func (bc *BlockChain) InsertBlock(block *types.Block) error {
@@ -1556,7 +1406,7 @@
 		}
 		log.Debug("Number block need calculated again", "number", block.NumberU64(), "hash", block.Hash().Hex(), "winners", len(winner))
 		// Import all the pruned blocks to make the state available
-		_, _, _, err := bc.insertChain(winner)
+		_, _, _, err := bc.insertChain(winner, false)
 		if err != nil {
 			return nil, err
 		}
@@ -1643,9 +1493,9 @@
 	}
 	stats.processed++
 	stats.usedGas += result.usedGas
-	// stats.report(types.Blocks{block}, 0, bc.stateCache.TrieDB().Size())
-		cache, _ := bc.stateCache.TrieDB().Size()
-		stats.report(types.Blocks{block}, 0, cache)
+
+	cache, _ := bc.stateCache.TrieDB().Size()
+	stats.report(types.Blocks{block}, 0, cache)
 	if status == CanonStatTy && bc.chainConfig.XDPoS != nil {
 		// epoch block
 		if (block.NumberU64() % bc.chainConfig.XDPoS.Epoch) == 0 {
@@ -1666,17 +1516,6 @@
 		log.Debug("New ChainHeadEvent from fetcher ", "number", block.NumberU64(), "hash", block.Hash())
 	}
 	return events, coalescedLogs, nil
-}
-
-// insertStats tracks and reports on block insertion.
-type insertStats struct {
-	queued, processed, ignored int
-	usedGas                    uint64
-	lastIndex                  int
-	startTime                  mclock.AbsTime
-=======
-	return it.index, events, coalescedLogs, err
->>>>>>> 4bcc0a37
 }
 
 // insertSidechain is called when an import batch hits upon a pruned ancestor
@@ -1729,10 +1568,6 @@
 				"txs", len(block.Transactions()), "gas", block.GasUsed(), "uncles", len(block.Uncles()),
 				"root", block.Root())
 		}
-<<<<<<< HEAD
-		log.Info("Imported new chain segment", context...)
-		*st = insertStats{startTime: now, lastIndex: index + 1}
-=======
 	}
 	// At this point, we've written all sidechain blocks to database. Loop ended
 	// either on some other error or all were processed. If there was some other
@@ -1756,7 +1591,6 @@
 		numbers = append(numbers, parent.Number.Uint64())
 
 		parent = bc.GetHeader(parent.ParentHash, parent.Number.Uint64()-1)
->>>>>>> 4bcc0a37
 	}
 	if parent == nil {
 		return it.index, nil, nil, errors.New("missing parent")
