--- conflicted
+++ resolved
@@ -22,13 +22,8 @@
 
 const (
 	VersionMajor = 1        // Major version component of the current release
-<<<<<<< HEAD
-	VersionMinor = 0        // Minor version component of the current release
-	VersionPatch = 1        // Patch version component of the current release
-=======
 	VersionMinor = 1        // Minor version component of the current release
 	VersionPatch = 0        // Patch version component of the current release
->>>>>>> fbc77946
 	VersionMeta  = "stable" // Version metadata to append to the version string
 )
 
